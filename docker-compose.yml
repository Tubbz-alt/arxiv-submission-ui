version: '3.4'
x-base-service:
  &base-service
  stdin_open: true
  tty: true
  environment:
    SECRET_KEY: "not secure only use for development"
    DOCKER_HOST: "unix:///var/run/docker.sock"
    REDIS_ENDPOINT: "submission-ui-redis"
    SUBMISSION_BROKER_URL: "redis://submission-ui-redis:6379/0"
    ENABLE_ASYNC: 1
    ENABLE_CALLBACKS: 1
    AWS_SECRET_ACCESS_KEY: "${AWS_SECRET_ACCESS_KEY}"
    AWS_ACCESS_KEY_ID: "${AWS_ACCESS_KEY_ID}"
    COMPILER_DOCKER_IMAGE: "${COMPILER_DOCKER_IMAGE}"
    HOST_SOURCE_ROOT: "${HOST_SOURCE_ROOT}"
    AWS_S3_REGION_NAME: "us-east-1"
    S3_ENDPOINT: "https://compiler-localstack:4572"
    S3_VERIFY: 0
    FILE_MANAGER_ENDPOINT: "http://arxiv-filemanager:8000/filemanager/api"
    FILE_MANAGER_CONTENT_PATH: "/{source_id}/content"
    LOGLEVEL: 10
    # FLASK_APP: /opt/arxiv/app.py
    # FLASK_DEBUG: 1
    VERBOSE_COMPILE: 1
    JWT_SECRET: "foosecret"
    CLASSIC_DATABASE_URI: "mysql+mysqldb://foouser:foopass@submission-ui-maria:3306/submission?charset=utf8"
    # CLASSIC_DATABASE_URI: "sqlite:///db.sqlite"
    FLASK_SECRET: 'what'
    SESSION_COOKIE_SECURE: 0
    COMPILER_ENDPOINT: "http://compiler-api:8000/"
    FILE_MANAGMENT_SQLALCHEMY_DATABASE_URI: "mysql+mysqldb://foouser:foopass@filemanager-maria:3306/uploads?charset=utf8"
    EMAIL_ENABLED: 1
    SMTP_HOSTNAME: mailhog
    SMTP_PORT: 1025
    SMTP_SSL: 0
    SMTP_USERNAME: ""
    SMTP_PASSWORD: ""

services:
  mailhog:
    image: mailhog/mailhog
    container_name: mailhog
    networks:
      - arxiv-submission-ui
    ports:
      - "8025:8025"

  submission-ui-redis:
    image: redis
    container_name: submission-ui-redis
    networks:
      - arxiv-submission-ui
    ports:
      - "6380:6379"

  submission-ui-maria:
    image: mariadb:10.3
    container_name: submission-ui-maria
    networks:
      - arxiv-submission-ui
    ports:
      - "3307:3306"
    environment:
      MYSQL_USER: foouser
      MYSQL_PASSWORD: foopass
      MYSQL_ROOT_PASSWORD: foorootpassword
      MYSQL_DATABASE: submission
    command: ["mysqld", "--character-set-server=utf8mb4", "--collation-server=utf8mb4_unicode_ci"]

  filemanager-maria:
    image: mariadb:10.3
    container_name: filemanager-maria
    networks:
      - arxiv-submission-ui
    environment:
      MYSQL_USER: foouser
      MYSQL_PASSWORD: foopass
      MYSQL_ROOT_PASSWORD: foorootpassword
      MYSQL_DATABASE: uploads
    command: ["mysqld", "--character-set-server=utf8mb4", "--collation-server=utf8mb4_unicode_ci"]

  filemanager:
    << : *base-service
    image: arxiv/filemanager:0.0.2
    # You can uncomment these lines to build this from a local
    # repo. You may need to update `context`.
    # build:
    #   context: ../arxiv-filemanager
    #   dockerfile: Dockerfile
    container_name: arxiv-filemanager
    # volumes:
    #   - ./../arxiv-filemanager/filemanager/:/opt/arxiv/filemanager/
    networks:
      - arxiv-submission-ui
    ports:
      - "8001:8000"

  compiler-localstack:
    image: atlassianlabs/localstack
    container_name: compiler-localstack
    networks:
      - arxiv-submission-ui
    ports:
      - "4572:4572"
      - "4568:4568"
    environment:
      USE_SSL: 'true'
      DEBUG: 'true'

  compiler-api:
    << : *base-service
    image: arxiv/compiler:0.0
    # You can uncomment these lines to build this from a local
    # repo. You may need to update `context`.
    # build:
    #    context: ../arxiv-compiler
    #    dockerfile: Dockerfile
    container_name: arxiv-compiler-api
    # command: pipenv run flask run -h 0.0.0.0 -p 8100
    # volumes:
    #   - ./../arxiv-compiler/compiler/:/opt/arxiv/compiler/
    ports:
      - 8100:8000
    depends_on:
      - compiler-localstack
      - compiler-worker
    networks:
      - arxiv-submission-ui

  compiler-worker:
    << : *base-service
    image: arxiv/compiler:0.0
    # You can uncomment these lines to build this from a local
    # repo. You may need to update `context`.
    # build:
    #    context: ../arxiv-compiler
    #    dockerfile: Dockerfile
    container_name: arxiv-compiler-worker
    command: /opt/arxiv/start_worker.sh -A compiler.worker.celery_app --loglevel=INFO -E --concurrency=2
    # volumes:
    #   - ./../arxiv-compiler/compiler/:/opt/arxiv/compiler/
    networks:
      - arxiv-submission-ui
    volumes:
      - "${HOST_SOURCE_ROOT}:/tmp"
      - /var/run/docker.sock:/var/run/docker.sock
    depends_on:
      - compiler-localstack

  submission-worker:
    << : *base-service
<<<<<<< HEAD
    image: arxiv/submission-worker:0.0.6
=======
    image: arxiv/submission-worker:0.0.5
>>>>>>> 479498dc
    container_name: arxiv-submission-worker
    networks:
      - arxiv-submission-ui
    volumes:
      - "${HOST_SOURCE_ROOT}:/tmp"
      - /var/run/docker.sock:/var/run/docker.sock
    depends_on:
      - submission-ui-redis

  # This just runs once at the beginning to set up the database, then exits 0.
  submission-bootstrap:
    << : *base-service
    image: arxiv/submission-ui
    build:
      context: .
      dockerfile: Dockerfile
    container_name: submission-bootstrap
    command: python bootstrap.py
    networks:
      - arxiv-submission-ui

  filemanager-bootstrap:
    << : *base-service
    image: arxiv/filemanager:0.1rc2
    container_name: filemanager-bootstrap
    command: python bootstrap.py
    networks:
      - arxiv-submission-ui

  compiler-bootstrap:
    << : *base-service
    image: arxiv/compiler:0.0
    container_name: compiler-bootstrap
    command: pipenv run python bootstrap.py
    networks:
      - arxiv-submission-ui

  submission-ui:
    << : *base-service
    image: arxiv/submission-ui
    build:
      context: .
      dockerfile: Dockerfile
    container_name: arxiv-submission-ui
    command: uwsgi --http-socket :8000 -M -t 3000 --manage-script-name --wsgi-disable-file-wrapper --processes 8 --threads 1 --async 100 --ugreen  --mount /=wsgi.py --logformat "%(addr) %(addr) - %(user_id)|%(session_id) [%(rtime)] [%(uagent)] \"%(method) %(uri) %(proto)\" %(status) %(size) %(micros) %(ttfb)"
    # command: flask run -p 8000 -h 0.0.0.0
    # volumes:
    #   - ./submit/:/opt/arxiv/submit/
    ports:
      - 8000:8000
    networks:
      - arxiv-submission-ui
  #  depends_on:
  #    - submission-bootstrap


networks:
  arxiv-submission-ui:<|MERGE_RESOLUTION|>--- conflicted
+++ resolved
@@ -150,11 +150,7 @@
 
   submission-worker:
     << : *base-service
-<<<<<<< HEAD
     image: arxiv/submission-worker:0.0.6
-=======
-    image: arxiv/submission-worker:0.0.5
->>>>>>> 479498dc
     container_name: arxiv-submission-worker
     networks:
       - arxiv-submission-ui
