version: '3.4'
x-base-service:
  &base-service
  stdin_open: true
  tty: true
  environment:
    SECRET_KEY: "not secure only use for development"
    FLASK_SECRET: 'what'
    LOGLEVEL: 50
    SESSION_COOKIE_SECURE: 0
    DOCKER_HOST: "unix:///var/run/docker.sock"
    REDIS_ENDPOINT: "submission-ui-redis"
    ENABLE_ASYNC: 1
    ENABLE_CALLBACKS: 1

    WAIT_FOR_SERVICES: 1
    WAIT_ON_STARTUP: 5

    AWS_SECRET_ACCESS_KEY: "${AWS_SECRET_ACCESS_KEY}"
    AWS_ACCESS_KEY_ID: "${AWS_ACCESS_KEY_ID}"

    UPLOAD_BASE_DIRECTORY: "/data"

    VERBOSE_COMPILE: 1

    VAULT_ENABLED: "0"
    NAMESPACE: "production"
    KUBE_TOKEN: "fookubetoken"
    VAULT_HOST: "mock-vault"
    VAULT_PORT: "8200"
    VAULT_SCHEME: "http"

services:

  filemanager:
    # corresponds with commit from 2020-02-27: https://github.com/arXiv/arxiv-filemanager/commit/564f852a9078138c462481c2efb7b0a070c00c05
    image: arxiv/filemanager:564f852
    # You can uncomment these lines to build this from a local
    # repo. You may need to update `context`.
    # build:
    #   context: ../arxiv-filemanager
    #   dockerfile: Dockerfile
    environment:
      JWT_SECRET: "foosecret"
      LOGLEVEL: 50
      CLASSIC_DATABASE_URI: "mysql+mysqldb://foouser:foopass@submission-ui-maria:3306/submission?charset=utf8mb4"
      FILE_MANAGEMENT_SQLALCHEMY_DATABASE_URI: "mysql+mysqldb://foouser:foopass@filemanager-maria:3306/uploads?charset=utf8mb4"
      STORAGE_BACKEND: 'quarantine'
      STORAGE_BASE_PATH: '/storage'
      STORAGE_QUARANTINE_PATH: '/quarantine'
      VAULT_ENABLED: "0"
    container_name: arxiv-filemanager
    command: /bin/bash -c "python bootstrap.py && uwsgi --ini /opt/arxiv/uwsgi.ini"
    # volumes:
    #   - ./../arxiv-filemanager/filemanager/:/opt/arxiv/filemanager/
    networks:
      - arxiv-submission-ui
    ports:
      - "8001:8000"
    volumes:
      - fm-base:/storage
      - fm-quarantine:/quarantine
    depends_on:
      - filemanager-maria
    healthcheck:
      test: curl --fail -s http://localhost:8000/filemanager/api/status || exit 1
      interval: 20s
      timeout: 10s
      retries: 3

  compiler-api:
    image: arxiv/compiler:63942bd
    # You can uncomment these lines to build this from a local
    # repo. You may need to update `context`.
    # build:
    #    context: ../arxiv-compiler
    #    dockerfile: Dockerfile
    container_name: arxiv-compiler-api
    # command: pipenv run flask run -h 0.0.0.0 -p 8100
    # volumes:
    #   - ./../arxiv-compiler/compiler/:/opt/arxiv/compiler/
    environment:
      LOGLEVEL: 10
      JWT_SECRET: foosecret
      REDIS_ENDPOINT: "submission-ui-redis"
      # CONVERTER_DOCKER_IMAGE: "626657773168.dkr.ecr.us-east-1.amazonaws.com/arxiv/converter:0.9"
      CONVERTER_DOCKER_IMAGE: "${CONVERTER_DOCKER_IMAGE}"
      CONVERTER_IMAGE_PULL: 0
      DIND_SOURCE_ROOT: "${DIND_SOURCE_ROOT}"
      AWS_S3_REGION_NAME: "us-east-1"
      AWS_SECRET_ACCESS_KEY: "${AWS_SECRET_ACCESS_KEY}"
      AWS_ACCESS_KEY_ID: "${AWS_ACCESS_KEY_ID}"
      S3_ENDPOINT: "https://submission-localstack:4572"
      S3_VERIFY: 0
      # Pulls source from the filemanager service.
      FILEMANAGER_ENDPOINT: "http://arxiv-filemanager:8000/filemanager/api"
      FILEMANAGER_CONTENT_PATH: "/{source_id}/content"
      # Don't use Vault.
      VAULT_ENABLED: "0"
      NAMESPACE: "development"
      # Wait for upstream services to be available on startup.
      WAIT_FOR_SERVICES: 1
      WAIT_ON_STARTUP: 5
      WAIT_FOR_WORKER: 1
      VERBOSE_COMPILE: 1
    ports:
      - 8100:8000
    depends_on:
      - submission-localstack
      - compiler-worker
      - submission-ui-redis
    networks:
      - arxiv-submission-ui
    healthcheck:
      test: curl --fail -s http://localhost:8000/status || exit 1
      interval: 20s
      timeout: 10s
      retries: 3

  compiler-worker:
    # corresponds with commit from 2020-02-27: https://github.com/arXiv/arxiv-compiler/commit/6b1b6a4e8e89e75a99b622de0d360a58d2a89598
    image: arxiv/compiler:6b1b6a4
    # You can uncomment these lines to build this from a local
    # repo. You may need to update `context`.
    # build:
    #    context: ../arxiv-compiler
    #    dockerfile: Dockerfile
    environment:
      LOGLEVEL: 10
      JWT_SECRET: foosecret
      NAMESPACE: "development"
      REDIS_ENDPOINT: "submission-ui-redis"
    # CONVERTER_DOCKER_IMAGE: "626657773168.dkr.ecr.us-east-1.amazonaws.com/arxiv/converter:0.9"
      CONVERTER_DOCKER_IMAGE: "${CONVERTER_DOCKER_IMAGE}"
      CONVERTER_IMAGE_PULL: 0
      DIND_SOURCE_ROOT: "${DIND_SOURCE_ROOT}"
      AWS_S3_REGION_NAME: "us-east-1"
      AWS_SECRET_ACCESS_KEY: "${AWS_SECRET_ACCESS_KEY}"
      AWS_ACCESS_KEY_ID: "${AWS_ACCESS_KEY_ID}"
      S3_ENDPOINT: "https://submission-localstack:4572"
      S3_VERIFY: 0
      # Pulls source from the filemanager service.
      FILEMANAGER_ENDPOINT: "http://arxiv-filemanager:8000/filemanager/api"
      FILEMANAGER_CONTENT_PATH: "/{source_id}/content"
      WAIT_FOR_SERVICES: 1
      WAIT_ON_STARTUP: 5
      VERBOSE_COMPILE: 1
    container_name: arxiv-compiler-worker
    command: celery worker -A compiler.worker.celery_app --loglevel=INFO -E --concurrency=2
    # volumes:
    #   - ./../arxiv-compiler/compiler/:/opt/arxiv/compiler/
    volumes:
      - "${DIND_SOURCE_ROOT}:/tmp"
      - /var/run/docker.sock:/var/run/docker.sock
    depends_on:
      - submission-localstack
      - submission-ui-redis
    networks:
      - arxiv-submission-ui

  submission-worker:
<<<<<<< HEAD
=======
    # corresponds with commit from 2020-02-27: https://github.com/arXiv/arxiv-submission-core/commit/9222d6f650d9ce45a1a76961018f2ae562a37e26
>>>>>>> b759ba5f
    image: arxiv/submission-agent:9222d6f
    command: "/bin/bash -c 'python -m agent.bootstrap && celery worker -A agent.worker.worker_app --loglevel=INFO -E --concurrency=2'"
    container_name: arxiv-submission-worker
    environment:
      VAULT_ENABLED: "0"
      NAMESPACE: "development"
      LOGLEVEL: 40
      JWT_SECRET: foosecret
      WAIT_FOR_SERVICES: 1
      WAIT_ON_STARTUP: 5
      REDIS_ENDPOINT: "submission-ui-redis"
      FILEMANAGER_ENDPOINT: "http://arxiv-filemanager:8000/filemanager/api"
      FILEMANAGER_CONTENT_PATH: "/{source_id}/content"
      COMPILER_ENDPOINT: "http://compiler-api:8000/"
      COMPILER_VERIFY: 0
      PLAINTEXT_ENDPOINT: "http://plaintext-api:8000/"
      PLAINTEXT_VERIFY: 0
      SUBMISSION_PREVIEW_ENDPOINT: 'http://submission-preview:8000/'
      SUBMISSION_PREVIEW_VERIFY: 0
      FILESYSTEM_ENDPOINT: 'http://filesystem:8000/'
      FILESYSTEM_VERIFY: 0
      # CLASSIFIER_ENDPOINT: "http://mock-classifier:8000"
      CLASSIFIER_SERVICE_HOST: mock-classifier
      CLASSIFIER_SERVICE_PORT: 8000
      CLASSIFIER_PORT_8000_PROTO: http
      CLASSIFIER_PATH: classifier/
      CLASSIFIER_VERIFY: 0
      # Kinesis events.
      KINESIS_STREAM: "SubmissionEvents"
      KINESIS_VERIFY: 0
      KINESIS_ENDPOINT: "https://submission-localstack:4568"
      KINESIS_START_TYPE: "TRIM_HORIZON"
      # Async config for the submission agent.
      SUBMISSION_AGENT_BROKER_URL: "redis://submission-ui-redis:6379/0"
      SUBMISSION_AGENT_DATABASE_URI: "mysql+mysqldb://foouser:foopass@submission-agent-maria:3306/agent?charset=utf8mb4"
      # AGENT_DATABASE_HOST: "submission-agent-maria"
      # Route e-mail to mailhog.
      EMAIL_ENABLED: 1
      SMTP_HOSTNAME: mailhog
      SMTP_PORT: 1025
      SMTP_SSL: 0
      SMTP_USERNAME: ""
      SMTP_PASSWORD: ""
    volumes:
      - "${DIND_SOURCE_ROOT}:/tmp"
      - /var/run/docker.sock:/var/run/docker.sock
    depends_on:
      - submission-ui-redis
      - submission-agent-maria
      - submission-localstack
      - plaintext-api
      - mock-classifier
    networks:
      - arxiv-submission-ui

  submission-agent:
<<<<<<< HEAD
=======
    # corresponds with commit from 2020-02-27: https://github.com/arXiv/arxiv-submission-core/commit/9222d6f650d9ce45a1a76961018f2ae562a37e26
>>>>>>> b759ba5f
    image: arxiv/submission-agent:9222d6f
    container_name: arxiv-submission-agent
    command: "/bin/bash -c 'python -m agent.bootstrap && python -m agent.consumer'"
    environment:
      VAULT_ENABLED: "0"
      NAMESPACE: "development"
      LOGLEVEL: 50
      JWT_SECRET: foosecret

      WAIT_FOR_SERVICES: 1
      WAIT_ON_STARTUP: 5

      REDIS_ENDPOINT: "submission-ui-redis"

      FILEMANAGER_ENDPOINT: "http://arxiv-filemanager:8000/filemanager/api"
      FILEMANAGER_CONTENT_PATH: "/{source_id}/content"

      COMPILER_ENDPOINT: "http://compiler-api:8000/"
      COMPILER_VERIFY: 0

      PLAINTEXT_ENDPOINT: "http://plaintext-api:8000/"
      PLAINTEXT_VERIFY: 0

      SUBMISSION_PREVIEW_ENDPOINT: 'http://submission-preview:8000/'
      SUBMISSION_PREVIEW_VERIFY: 0

      FILESYSTEM_ENDPOINT: 'http://filesystem:8000/'
      FILESYSTEM_VERIFY: 0

      # Kinesis events.
      KINESIS_STREAM: "SubmissionEvents"
      KINESIS_VERIFY: 0
      KINESIS_ENDPOINT: "https://submission-localstack:4568"
      KINESIS_START_TYPE: "TRIM_HORIZON"

      # Async config for the submission agent.
      SUBMISSION_AGENT_BROKER_URL: "redis://submission-ui-redis:6379/0"
      SUBMISSION_AGENT_DATABASE_URI: "mysql+mysqldb://foouser:foopass@submission-agent-maria:3306/agent?charset=utf8mb4"
      # AGENT_DATABASE_HOST: "submission-agent-maria"

      # Route e-mail to mailhog.
      EMAIL_ENABLED: 1
      SMTP_HOSTNAME: mailhog
      SMTP_PORT: 1025
      SMTP_SSL: 0
      SMTP_USERNAME: ""
      SMTP_PASSWORD: ""
    volumes:
      - "${DIND_SOURCE_ROOT}:/tmp"
      - /var/run/docker.sock:/var/run/docker.sock
    depends_on:
      - submission-ui-redis
      - submission-agent-maria
      - submission-localstack
      - submission-worker
    networks:
      - arxiv-submission-ui

  submission-ui:
    # corresponds with commit from 2020-02-27: https://github.com/arXiv/arxiv-submission-ui/commit/22ae284
    image: arxiv/submission-ui:22ae284
    build:
      context: .
      dockerfile: Dockerfile
      args:
        BASE_VERSION: 0.16.6
    container_name: arxiv-submission-ui
    environment:
      VAULT_ENABLED: "0"
      NAMESPACE: "development"
      LOGLEVEL: 10
      JWT_SECRET: foosecret
      SESSION_COOKIE_SECURE: 0
      CLASSIC_DATABASE_URI: "mysql+mysqldb://foouser:foopass@submission-ui-maria:3306/submission?charset=utf8mb4"
      WAIT_FOR_SERVICES: 1
      WAIT_ON_STARTUP: 5
      FILEMANAGER_ENDPOINT: "http://arxiv-filemanager:8000/filemanager/api"
      FILEMANAGER_CONTENT_PATH: "/{source_id}/content"
      COMPILER_ENDPOINT: "http://compiler-api:8000/"
      COMPILER_VERIFY: 0
      SUBMISSION_PREVIEW_ENDPOINT: 'http://submission-preview:8000/'
      SUBMISSION_PREVIEW_VERIFY: 0
      # Kinesis events.
      KINESIS_STREAM: "SubmissionEvents"
      KINESIS_VERIFY: 0
      KINESIS_ENDPOINT: "https://submission-localstack:4568"
      KINESIS_START_TYPE: "TRIM_HORIZON"
    command: /bin/bash -c 'python bootstrap.py && uwsgi --http-socket :8000 -M -t 3000 --buffer-size 65535 --manage-script-name --wsgi-disable-file-wrapper --processes 8 --threads 1 --async 100 --ugreen  --mount /=wsgi.py --logformat "%(addr) %(addr) - %(user_id)|%(session_id) [%(rtime)] [%(uagent)] \"%(method) %(uri) %(proto)\" %(status) %(size) %(micros) %(ttfb)"'
    # command: flask run -p 8000 -h 0.0.0.0
    # volumes:
    #   - ./submit/:/opt/arxiv/submit/
    ports:
      - 8000:8000
    depends_on:
      - submission-localstack
      - compiler-api
      - filemanager
    networks:
      - arxiv-submission-ui
    healthcheck:
      test: curl --fail -s http://localhost:8000/status || exit 1
      interval: 20s
      timeout: 10s
      retries: 3

  submission-preview:
    image: arxiv/submission-preview:0.1rc1
    container_name: preview
    networks:
      - arxiv-submission-ui
    environment:
      S3_ENDPOINT: "https://submission-localstack:4572"
      S3_VERIFY: 0
      NAMESPACE: "development"
      LOGLEVEL: 10
      JWT_SECRET: foosecret
    ports:
      - "9001:8000"
    depends_on:
      - submission-localstack
    healthcheck:
      test: curl --fail -s http://localhost:8000/status || exit 1
      interval: 20s
      timeout: 10s
      retries: 3

  legacy-filesystem:
    image: arxiv/legacy-filesystem:8c46780
    container_name: filesystem
    networks:
      - arxiv-submission-ui
    volumes:
      - legacy:/submissions
    environment:
      LEGACY_FILESYSTEM_ROOT: /submissions
      LOGLEVEL: 50
      JWT_SECRET: foosecret
    ports:
      - "9002:8000"
    healthcheck:
      test: curl --fail -s http://localhost:8000/status || exit 1
      interval: 20s
      timeout: 10s
      retries: 3


  plaintext-worker:
    image: arxiv/plaintext:57ca616
    container_name: plaintext-worker
    command: ["celery", "worker", "-A", "fulltext.worker.celery_app", "--loglevel=INFO", "-E", "--concurrency=1"]
    environment:
      REDIS_ENDPOINT: "submission-ui-redis:6379"
      AWS_ACCESS_KEY_ID: "foo"
      AWS_SECRET_ACCESS_KEY: "bar"
      # KINESIS_VERIFY: ""
      # KINESIS_ENDPOINT: "plaintext-test-redis:4568"
      LOGLEVEL: 50

      SUBMISSION_PREVIEW_ENDPOINT: 'http://submission-preview:8000/'
      SUBMISSION_PREVIEW_VERIFY: 0

      CANONICAL_AWAIT: 0

      DOCKER_HOST: "unix:///var/run/docker.sock"
      VAULT_ENABLED: "0"
      NAMESPACE: "development"
      KUBE_TOKEN: "fookubetoken"
      WAIT_FOR_SERVICES: 1
      WAIT_ON_STARTUP: 5

    volumes:
      # - docker:/var/lib/docker
      # - docker-run:/var/run
      - pdfs:/pdfs
      - data:/data
      - /var/run/docker.sock:/var/run/docker.sock
    depends_on:
      - submission-ui-redis
    networks:
      - arxiv-submission-ui

  plaintext-api:
    image: arxiv/plaintext:57ca616
    container_name: plaintext-api
    command: ["uwsgi", "--ini", "/opt/arxiv/uwsgi.ini"]
    environment:
      VAULT_ENABLED: "0"
      LOGLEVEL: 50
      JWT_SECRET: foosecret
      REDIS_ENDPOINT: "submission-ui-redis:6379"
      AWS_ACCESS_KEY_ID: "foo"
      AWS_SECRET_ACCESS_KEY: "bar"
      # KINESIS_VERIFY: ""
      # KINESIS_ENDPOINT: "plaintext-test-redis:4568"

      SUBMISSION_PREVIEW_ENDPOINT: 'http://submission-preview:8000/'
      SUBMISSION_PREVIEW_VERIFY: 0

      CANONICAL_AWAIT: 0

      NAMESPACE: "development"
      KUBE_TOKEN: "fookubetoken"
      WAIT_FOR_SERVICES: 1
      WAIT_ON_STARTUP: 5
    volumes:
      - data:/data
    depends_on:
      - submission-ui-redis
      - plaintext-worker
    networks:
      - arxiv-submission-ui
    healthcheck:
      test: curl --fail -s http://localhost:8000/status || exit 1
      interval: 20s
      timeout: 10s
      retries: 3

  mailhog:
    image: mailhog/mailhog
    container_name: mailhog
    networks:
      - arxiv-submission-ui
    ports:
      - "8025:8025"
    logging:
      driver: none

  submission-ui-redis:
    image: redis
    container_name: submission-ui-redis
    networks:
      - arxiv-submission-ui
    ports:
      - "6380:6379"
    logging:
      driver: none

  submission-ui-maria:
    image: mariadb:10.3
    container_name: submission-ui-maria
    networks:
      - arxiv-submission-ui
    ports:
      - "3307:3306"
    environment:
      MYSQL_USER: foouser
      MYSQL_PASSWORD: foopass
      MYSQL_ROOT_PASSWORD: foorootpassword
      MYSQL_DATABASE: submission
    command: ["mysqld", "--character-set-server=utf8mb4", "--collation-server=utf8mb4_unicode_ci"]
    logging:
      driver: none

  submission-agent-maria:
    image: mariadb:10.3
    container_name: submission-agent-maria
    networks:
      - arxiv-submission-ui
    ports:
      - "3308:3306"
    environment:
      MYSQL_USER: foouser
      MYSQL_PASSWORD: foopass
      MYSQL_ROOT_PASSWORD: foorootpassword
      MYSQL_DATABASE: agent
    command: ["mysqld", "--character-set-server=utf8mb4", "--collation-server=utf8mb4_unicode_ci"]
    logging:
      driver: none

  filemanager-maria:
    image: mariadb:10.3
    container_name: filemanager-maria
    networks:
      - arxiv-submission-ui
    environment:
      MYSQL_USER: foouser
      MYSQL_PASSWORD: foopass
      MYSQL_ROOT_PASSWORD: foorootpassword
      MYSQL_DATABASE: uploads
    command: ["mysqld", "--character-set-server=utf8mb4", "--collation-server=utf8mb4_unicode_ci"]
    logging:
      driver: none

  mock-classifier:
    image: arxiv/mock-classifier
    build:
      context: .
      dockerfile: Dockerfile-mock-classifier
    container_name: mock-classifier
    networks:
      - arxiv-submission-ui
    healthcheck:
      test: curl --fail -s http://localhost:8000/status || exit 1
      interval: 20s
      timeout: 10s
      retries: 3

  submission-localstack:
    image: atlassianlabs/localstack
    container_name: submission-localstack
    networks:
      - arxiv-submission-ui
    ports:
      - "4572:4572"
      - "4568:4568"
    environment:
      USE_SSL: 'true'
      DEBUG: 'true'
    logging:
      driver: none

networks:
  arxiv-submission-ui:

volumes:
  pdfs:
  data:
  docker:
  docker-run:
  upload-data:
  fm-base:
  fm-quarantine:
  legacy:<|MERGE_RESOLUTION|>--- conflicted
+++ resolved
@@ -159,10 +159,7 @@
       - arxiv-submission-ui
 
   submission-worker:
-<<<<<<< HEAD
-=======
     # corresponds with commit from 2020-02-27: https://github.com/arXiv/arxiv-submission-core/commit/9222d6f650d9ce45a1a76961018f2ae562a37e26
->>>>>>> b759ba5f
     image: arxiv/submission-agent:9222d6f
     command: "/bin/bash -c 'python -m agent.bootstrap && celery worker -A agent.worker.worker_app --loglevel=INFO -E --concurrency=2'"
     container_name: arxiv-submission-worker
@@ -219,10 +216,7 @@
       - arxiv-submission-ui
 
   submission-agent:
-<<<<<<< HEAD
-=======
     # corresponds with commit from 2020-02-27: https://github.com/arXiv/arxiv-submission-core/commit/9222d6f650d9ce45a1a76961018f2ae562a37e26
->>>>>>> b759ba5f
     image: arxiv/submission-agent:9222d6f
     container_name: arxiv-submission-agent
     command: "/bin/bash -c 'python -m agent.bootstrap && python -m agent.consumer'"
