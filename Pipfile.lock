--- conflicted
+++ resolved
@@ -1,11 +1,7 @@
 {
     "_meta": {
         "hash": {
-<<<<<<< HEAD
-            "sha256": "0c8eefa91cae91790e515f5908a1f84c5b7fbfc4bb7380fb2001d1c333555084"
-=======
-            "sha256": "397ea0141a687b38e545fc01ef34ec05703ccc22af5265651031467924b742de"
->>>>>>> ad75a983
+            "sha256": "8a4076d020b51e102b9a1677008fdf8d0bc5fa29679d1cd35aabab9839e79e0f"
         },
         "pipfile-spec": 6,
         "requires": {},
@@ -20,17 +16,10 @@
     "default": {
         "amqp": {
             "hashes": [
-<<<<<<< HEAD
-                "sha256:9f181e4aef6562e6f9f45660578fc1556150ca06e836ecb9e733e6ea10b48464",
-                "sha256:c3d7126bfbc640d076a01f1f4f6e609c0e4348508150c1f61336b0d83c738d2b"
-            ],
-            "version": "==2.4.0"
-=======
                 "sha256:16056c952e8029ce8db097edf0d7c2fe2ba9de15d30ba08aee2c5221273d8e23",
                 "sha256:6816eed27521293ee03aa9ace300a07215b11fee4e845588a9b863a7ba30addb"
             ],
             "version": "==2.4.1"
->>>>>>> ad75a983
         },
         "arxiv-auth": {
             "hashes": [
@@ -48,17 +37,10 @@
         },
         "arxiv-submission-core": {
             "hashes": [
-<<<<<<< HEAD
-                "sha256:ab98b9c4ed999189e8b867b9fb8a7c579381c20d717c3cb0d07ef73dcac5dc60"
-            ],
-            "index": "pypi",
-            "version": "==0.6.2rc2"
-=======
                 "sha256:9eeb55e15b144be108e76556e78bc44c8924bb96d26371e943aa55dae9fd35e9"
             ],
             "index": "pypi",
             "version": "==0.6.2rc3"
->>>>>>> ad75a983
         },
         "billiard": {
             "hashes": [
@@ -76,43 +58,23 @@
         },
         "boto3": {
             "hashes": [
-<<<<<<< HEAD
-                "sha256:63cd957ba663f5c10ff48ed904575eaa701314f79f18dbc59bd050311cd5f809",
-                "sha256:d1338582bc58741f54bd6b43488de6097a82ea45cebed0a3fd936981eadbb3a5"
-            ],
-            "version": "==1.9.86"
+                "sha256:6c50b3cc396c982240e63be8829f85faf06b4399101b5a4d11db8b5e08e8271b",
+                "sha256:e57d8c04be9fc4f5481fe04445eb6773f330e28853c5b2fd1db4f139d5a268d2"
+            ],
+            "version": "==1.9.88"
         },
         "botocore": {
             "hashes": [
-                "sha256:24444e7580f0114c3e9fff5d2032c6f0cfbf88691b1be3ba27c6922507a902ec",
-                "sha256:5b01a16f02c3da55068b3aacfa1c37dd8e17141551e1702424b38dd21fa1c792"
-            ],
-            "version": "==1.12.86"
+                "sha256:8e5bf904d981bec1cd699bcc0041080470682258f81e20e373b89233617e35e6",
+                "sha256:c21ea096b5e17dd2bc3b5c5092daaeb98890a97336bf8fb1668d26cf31dcbc6e"
+            ],
+            "version": "==1.12.88"
         },
         "celery": {
             "hashes": [
                 "sha256:77ff3730198d6a17b3c1f05579ebe570b579efb35f6d7e13dba3b1368d068b35",
                 "sha256:81a67f0d53a688ec2bc8557bd5d6d7218f925a6f2e6df80e01560de9e28997ec"
             ],
-=======
-                "sha256:6c50b3cc396c982240e63be8829f85faf06b4399101b5a4d11db8b5e08e8271b",
-                "sha256:e57d8c04be9fc4f5481fe04445eb6773f330e28853c5b2fd1db4f139d5a268d2"
-            ],
-            "version": "==1.9.88"
-        },
-        "botocore": {
-            "hashes": [
-                "sha256:8e5bf904d981bec1cd699bcc0041080470682258f81e20e373b89233617e35e6",
-                "sha256:c21ea096b5e17dd2bc3b5c5092daaeb98890a97336bf8fb1668d26cf31dcbc6e"
-            ],
-            "version": "==1.12.88"
-        },
-        "celery": {
-            "hashes": [
-                "sha256:77ff3730198d6a17b3c1f05579ebe570b579efb35f6d7e13dba3b1368d068b35",
-                "sha256:81a67f0d53a688ec2bc8557bd5d6d7218f925a6f2e6df80e01560de9e28997ec"
-            ],
->>>>>>> ad75a983
             "version": "==4.1.0"
         },
         "certifi": {
@@ -271,12 +233,8 @@
                 "sha256:7e6584c74aeed623791615e26efd690f29817a27c73085b78e4bad02493df2fb",
                 "sha256:c89805f6f4d64db21ed966fda138f8a5ed7a4fdbc1a8ee329ce1b74e3c74da9e"
             ],
-<<<<<<< HEAD
-            "version": "==2.7.5"
-=======
             "markers": "python_version >= '2.7'",
             "version": "==2.8.0"
->>>>>>> ad75a983
         },
         "pytz": {
             "hashes": [
@@ -420,17 +378,13 @@
         },
         "coverage": {
             "hashes": [
-                "sha256:06123b58a1410873e22134ca2d88bd36680479fe354955b3579fb8ff150e4d27",
                 "sha256:09e47c529ff77bf042ecfe858fb55c3e3eb97aac2c87f0349ab5a7efd6b3939f",
                 "sha256:0a1f9b0eb3aa15c990c328535655847b3420231af299386cfe5efc98f9c250fe",
                 "sha256:0cc941b37b8c2ececfed341444a456912e740ecf515d560de58b9a76562d966d",
-                "sha256:0d34245f824cc3140150ab7848d08b7e2ba67ada959d77619c986f2062e1f0e8",
                 "sha256:10e8af18d1315de936d67775d3a814cc81d0747a1a0312d84e27ae5610e313b0",
                 "sha256:1b4276550b86caa60606bd3572b52769860a81a70754a54acc8ba789ce74d607",
                 "sha256:1e8a2627c48266c7b813975335cfdea58c706fe36f607c97d9392e61502dc79d",
-                "sha256:258b21c5cafb0c3768861a6df3ab0cfb4d8b495eee5ec660e16f928bf7385390",
                 "sha256:2b224052bfd801beb7478b03e8a66f3f25ea56ea488922e98903914ac9ac930b",
-                "sha256:3ad59c84c502cd134b0088ca9038d100e8fb5081bbd5ccca4863f3804d81f61d",
                 "sha256:447c450a093766744ab53bf1e7063ec82866f27bcb4f4c907da25ad293bba7e3",
                 "sha256:46101fc20c6f6568561cdd15a54018bb42980954b79aa46da8ae6f008066a30e",
                 "sha256:4710dc676bb4b779c4361b54eb308bc84d64a2fa3d78e5f7228921eccce5d815",
@@ -440,16 +394,10 @@
                 "sha256:5f55028169ef85e1fa8e4b8b1b91c0b3b0fa3297c4fb22990d46ff01d22c2d6c",
                 "sha256:6694d5573e7790a0e8d3d177d7a416ca5f5c150742ee703f3c18df76260de794",
                 "sha256:6831e1ac20ac52634da606b658b0b2712d26984999c9d93f0c6e59fe62ca741b",
-                "sha256:71afc1f5cd72ab97330126b566bbf4e8661aab7449f08895d21a5d08c6b051ff",
-                "sha256:7349c27128334f787ae63ab49d90bf6d47c7288c63a0a5dfaa319d4b4541dd2c",
                 "sha256:77f0d9fa5e10d03aa4528436e33423bfa3718b86c646615f04616294c935f840",
                 "sha256:828ad813c7cdc2e71dcf141912c685bfe4b548c0e6d9540db6418b807c345ddd",
-                "sha256:859714036274a75e6e57c7bab0c47a4602d2a8cfaaa33bbdb68c8359b2ed4f5c",
                 "sha256:85a06c61598b14b015d4df233d249cd5abfa61084ef5b9f64a48e997fd829a82",
-                "sha256:869ef4a19f6e4c6987e18b315721b8b971f7048e6eaea29c066854242b4e98d9",
                 "sha256:8cb4febad0f0b26c6f62e1628f2053954ad2c555d67660f28dfb1b0496711952",
-                "sha256:977e2d9a646773cc7428cdd9a34b069d6ee254fadfb4d09b3f430e95472f3cf3",
-                "sha256:99bd767c49c775b79fdcd2eabff405f1063d9d959039c0bdd720527a7738748a",
                 "sha256:a5c58664b23b248b16b96253880b2868fb34358911400a7ba39d7f6399935389",
                 "sha256:aaa0f296e503cda4bc07566f592cd7a28779d433f3a23c48082af425d6d5a78f",
                 "sha256:ab235d9fe64833f12d1334d29b558aacedfbca2356dfb9691f2d0d38a8a7bfb4",
