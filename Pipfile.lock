{
    "_meta": {
        "hash": {
<<<<<<< HEAD
            "sha256": "397ea0141a687b38e545fc01ef34ec05703ccc22af5265651031467924b742de"
=======
            "sha256": "0c8eefa91cae91790e515f5908a1f84c5b7fbfc4bb7380fb2001d1c333555084"
>>>>>>> e86833d9
        },
        "pipfile-spec": 6,
        "requires": {},
        "sources": [
            {
                "name": "pypi",
                "url": "https://pypi.python.org/simple",
                "verify_ssl": true
            }
        ]
    },
    "default": {
        "amqp": {
            "hashes": [
<<<<<<< HEAD
                "sha256:16056c952e8029ce8db097edf0d7c2fe2ba9de15d30ba08aee2c5221273d8e23",
                "sha256:6816eed27521293ee03aa9ace300a07215b11fee4e845588a9b863a7ba30addb"
            ],
            "version": "==2.4.1"
=======
                "sha256:9f181e4aef6562e6f9f45660578fc1556150ca06e836ecb9e733e6ea10b48464",
                "sha256:c3d7126bfbc640d076a01f1f4f6e609c0e4348508150c1f61336b0d83c738d2b"
            ],
            "version": "==2.4.0"
>>>>>>> e86833d9
        },
        "arxiv-auth": {
            "hashes": [
                "sha256:b547f31fb6ca1acb365550bce130bdde3e0aaa6ac05a57a9b84c306e2daad92d"
            ],
            "index": "pypi",
            "version": "==0.2.6rc1"
        },
        "arxiv-base": {
            "hashes": [
                "sha256:f8fa599e50550e0c6ee9de53030c22c0b8921fca7ac1268753a6b2b0fef177e9"
            ],
            "index": "pypi",
            "version": "==0.12.1"
        },
        "arxiv-submission-core": {
            "hashes": [
<<<<<<< HEAD
                "sha256:9eeb55e15b144be108e76556e78bc44c8924bb96d26371e943aa55dae9fd35e9"
            ],
            "index": "pypi",
            "version": "==0.6.2rc3"
=======
                "sha256:ab98b9c4ed999189e8b867b9fb8a7c579381c20d717c3cb0d07ef73dcac5dc60"
            ],
            "index": "pypi",
            "version": "==0.6.2rc2"
>>>>>>> e86833d9
        },
        "billiard": {
            "hashes": [
                "sha256:42d9a227401ac4fba892918bba0a0c409def5435c4b483267ebfe821afaaba0e"
            ],
            "version": "==3.5.0.5"
        },
        "bleach": {
            "hashes": [
                "sha256:213336e49e102af26d9cde77dd2d0397afabc5a6bf2fed985dc35b5d1e285a16",
                "sha256:3fdf7f77adcf649c9911387df51254b813185e32b2c6619f690b593a617e19fa"
            ],
            "index": "pypi",
            "version": "==3.1.0"
        },
        "boto3": {
            "hashes": [
<<<<<<< HEAD
                "sha256:6c50b3cc396c982240e63be8829f85faf06b4399101b5a4d11db8b5e08e8271b",
                "sha256:e57d8c04be9fc4f5481fe04445eb6773f330e28853c5b2fd1db4f139d5a268d2"
            ],
            "version": "==1.9.88"
        },
        "botocore": {
            "hashes": [
                "sha256:8e5bf904d981bec1cd699bcc0041080470682258f81e20e373b89233617e35e6",
                "sha256:c21ea096b5e17dd2bc3b5c5092daaeb98890a97336bf8fb1668d26cf31dcbc6e"
            ],
            "version": "==1.12.88"
        },
        "celery": {
            "hashes": [
                "sha256:77ff3730198d6a17b3c1f05579ebe570b579efb35f6d7e13dba3b1368d068b35",
                "sha256:81a67f0d53a688ec2bc8557bd5d6d7218f925a6f2e6df80e01560de9e28997ec"
            ],
=======
                "sha256:63cd957ba663f5c10ff48ed904575eaa701314f79f18dbc59bd050311cd5f809",
                "sha256:d1338582bc58741f54bd6b43488de6097a82ea45cebed0a3fd936981eadbb3a5"
            ],
            "version": "==1.9.86"
        },
        "botocore": {
            "hashes": [
                "sha256:24444e7580f0114c3e9fff5d2032c6f0cfbf88691b1be3ba27c6922507a902ec",
                "sha256:5b01a16f02c3da55068b3aacfa1c37dd8e17141551e1702424b38dd21fa1c792"
            ],
            "version": "==1.12.86"
        },
        "celery": {
            "hashes": [
                "sha256:77ff3730198d6a17b3c1f05579ebe570b579efb35f6d7e13dba3b1368d068b35",
                "sha256:81a67f0d53a688ec2bc8557bd5d6d7218f925a6f2e6df80e01560de9e28997ec"
            ],
>>>>>>> e86833d9
            "version": "==4.1.0"
        },
        "certifi": {
            "hashes": [
                "sha256:47f9c83ef4c0c621eaef743f133f09fa8a74a9b75f037e8624f83bd1b6626cb7",
                "sha256:993f830721089fef441cdfeb4b2c8c9df86f0c63239f06bd025a76a7daddb033"
            ],
            "version": "==2018.11.29"
        },
        "chardet": {
            "hashes": [
                "sha256:84ab92ed1c4d4f16916e05906b6b75a6c0fb5db821cc65e70cbd64a3e2a5eaae",
                "sha256:fc323ffcaeaed0e0a02bf4d117757b98aed530d9ed4531e3e15460124c106691"
            ],
            "version": "==3.0.4"
        },
        "click": {
            "hashes": [
                "sha256:2335065e6395b9e67ca716de5f7526736bfa6ceead690adf616d925bdc622b13",
                "sha256:5b94b49521f6456670fdb30cd82a4eca9412788a93fa6dd6df72c94d5a8ff2d7"
            ],
            "version": "==7.0"
        },
        "dataclasses": {
            "hashes": [
                "sha256:454a69d788c7fda44efd71e259be79577822f5e3f53f029a22d08004e951dc9f",
                "sha256:6988bd2b895eef432d562370bb707d540f32f7360ab13da45340101bc2307d84"
            ],
            "index": "pypi",
            "version": "==0.6"
        },
        "docutils": {
            "hashes": [
                "sha256:02aec4bd92ab067f6ff27a38a38a41173bf01bed8f89157768c1573f53e474a6",
                "sha256:51e64ef2ebfb29cae1faa133b3710143496eca21c530f3f71424d77687764274",
                "sha256:7a4bd47eaf6596e1295ecb11361139febe29b084a87bf005bf899f9a42edc3c6"
            ],
            "version": "==0.14"
        },
        "flask": {
            "hashes": [
                "sha256:2271c0070dbcb5275fad4a82e29f23ab92682dc45f9dfbc22c02ba9b9322ce48",
                "sha256:a080b744b7e345ccfcbc77954861cb05b3c63786e93f2b3875e0913d44b43f05"
            ],
            "index": "pypi",
            "version": "==1.0.2"
        },
        "idna": {
            "hashes": [
                "sha256:156a6814fb5ac1fc6850fb002e0852d56c0c8d2531923a51032d1b70760e186e",
                "sha256:684a38a6f903c1d71d6d5fac066b58d7768af4de2b832e426ec79c30daa94a16"
            ],
            "version": "==2.7"
        },
        "itsdangerous": {
            "hashes": [
                "sha256:321b033d07f2a4136d3ec762eac9f16a10ccd60f53c0c91af90217ace7ba1f19",
                "sha256:b12271b2047cb23eeb98c8b5622e2e5c5e9abd9784a153e9d8ef9cb4dd09d749"
            ],
            "version": "==1.1.0"
        },
        "jinja2": {
            "hashes": [
                "sha256:74c935a1b8bb9a3947c50a54766a969d4846290e1e788ea44c1392163723c3bd",
                "sha256:f84be1bb0040caca4cea721fcbbbbd61f9be9464ca236387158b0feea01914a4"
            ],
            "version": "==2.10"
        },
        "jmespath": {
            "hashes": [
                "sha256:6a81d4c9aa62caf061cb517b4d9ad1dd300374cd4706997aff9cd6aedd61fc64",
                "sha256:f11b4461f425740a1d908e9a3f7365c3d2e569f6ca68a2ff8bc5bcd9676edd63"
            ],
            "version": "==0.9.3"
        },
        "jsonschema": {
            "hashes": [
                "sha256:000e68abd33c972a5248544925a0cae7d1125f9bf6c58280d37546b946769a08",
                "sha256:6ff5f3180870836cae40f06fa10419f557208175f13ad7bc26caa77beb1f6e02"
            ],
            "index": "pypi",
            "version": "==2.6.0"
        },
        "kombu": {
            "hashes": [
                "sha256:01f0da9fe222a2183345004243d1518c0fbe5875955f1b24842f2d9c65709ade",
                "sha256:4249d9dd9dbf1fcec471d1c2def20653c9310dd1a217272d77e4844f9d5273cb"
            ],
            "version": "==4.1.0"
        },
        "markupsafe": {
            "hashes": [
                "sha256:048ef924c1623740e70204aa7143ec592504045ae4429b59c30054cb31e3c432",
                "sha256:130f844e7f5bdd8e9f3f42e7102ef1d49b2e6fdf0d7526df3f87281a532d8c8b",
                "sha256:19f637c2ac5ae9da8bfd98cef74d64b7e1bb8a63038a3505cd182c3fac5eb4d9",
                "sha256:1b8a7a87ad1b92bd887568ce54b23565f3fd7018c4180136e1cf412b405a47af",
                "sha256:1c25694ca680b6919de53a4bb3bdd0602beafc63ff001fea2f2fc16ec3a11834",
                "sha256:1f19ef5d3908110e1e891deefb5586aae1b49a7440db952454b4e281b41620cd",
                "sha256:1fa6058938190ebe8290e5cae6c351e14e7bb44505c4a7624555ce57fbbeba0d",
                "sha256:31cbb1359e8c25f9f48e156e59e2eaad51cd5242c05ed18a8de6dbe85184e4b7",
                "sha256:3e835d8841ae7863f64e40e19477f7eb398674da6a47f09871673742531e6f4b",
                "sha256:4e97332c9ce444b0c2c38dd22ddc61c743eb208d916e4265a2a3b575bdccb1d3",
                "sha256:525396ee324ee2da82919f2ee9c9e73b012f23e7640131dd1b53a90206a0f09c",
                "sha256:52b07fbc32032c21ad4ab060fec137b76eb804c4b9a1c7c7dc562549306afad2",
                "sha256:52ccb45e77a1085ec5461cde794e1aa037df79f473cbc69b974e73940655c8d7",
                "sha256:5c3fbebd7de20ce93103cb3183b47671f2885307df4a17a0ad56a1dd51273d36",
                "sha256:5e5851969aea17660e55f6a3be00037a25b96a9b44d2083651812c99d53b14d1",
                "sha256:5edfa27b2d3eefa2210fb2f5d539fbed81722b49f083b2c6566455eb7422fd7e",
                "sha256:7d263e5770efddf465a9e31b78362d84d015cc894ca2c131901a4445eaa61ee1",
                "sha256:83381342bfc22b3c8c06f2dd93a505413888694302de25add756254beee8449c",
                "sha256:857eebb2c1dc60e4219ec8e98dfa19553dae33608237e107db9c6078b1167856",
                "sha256:98e439297f78fca3a6169fd330fbe88d78b3bb72f967ad9961bcac0d7fdd1550",
                "sha256:bf54103892a83c64db58125b3f2a43df6d2cb2d28889f14c78519394feb41492",
                "sha256:d9ac82be533394d341b41d78aca7ed0e0f4ba5a2231602e2f05aa87f25c51672",
                "sha256:e982fe07ede9fada6ff6705af70514a52beb1b2c3d25d4e873e82114cf3c5401",
                "sha256:edce2ea7f3dfc981c4ddc97add8a61381d9642dc3273737e756517cc03e84dd6",
                "sha256:efdc45ef1afc238db84cb4963aa689c0408912a0239b0721cb172b4016eb31d6",
                "sha256:f137c02498f8b935892d5c0172560d7ab54bc45039de8805075e19079c639a9c",
                "sha256:f82e347a72f955b7017a39708a3667f106e6ad4d10b25f237396a7115d8ed5fd",
                "sha256:fb7c206e01ad85ce57feeaaa0bf784b97fa3cad0d4a5737bc5295785f5c613a1"
            ],
            "version": "==1.1.0"
        },
        "mypy-extensions": {
            "hashes": [
                "sha256:37e0e956f41369209a3d5f34580150bcacfabaa57b33a15c0b25f4b5725e0812",
                "sha256:b16cabe759f55e3409a7d231ebd2841378fb0c27a5d1994719e340e4f429ac3e"
            ],
            "index": "pypi",
            "version": "==0.4.1"
        },
        "mysqlclient": {
            "hashes": [
                "sha256:6883a4dd98903bad375c859ead1a480e1245ea3a8d9b038ea2c091c1865ba673",
                "sha256:a62220410e26ce2d2ff94dd0138c3ecfb91db634464a9afb4c8e6b50f0a67e00",
                "sha256:e1b9f3a8928ddb4985ca3e3c9f2aa81b19e831bbf6fabf5681ee356738dbbbb2"
            ],
            "version": "==1.4.1"
        },
        "pycountry": {
            "hashes": [
                "sha256:104a8ca94c700898c42a0172da2eab5a5675c49637b729a11db9e1dac2d983cd",
                "sha256:8ec4020b2b15cd410893d573820d42ee12fe50365332e58c0975c953b60a16de"
            ],
            "version": "==18.12.8"
        },
        "pyjwt": {
            "hashes": [
                "sha256:5c6eca3c2940464d106b99ba83b00c6add741c9becaec087fb7ccdefea71350e",
                "sha256:8d59a976fb773f3e6a39c85636357c4f0e242707394cadadd9814f5cbaa20e96"
            ],
            "version": "==1.7.1"
        },
        "python-dateutil": {
            "hashes": [
                "sha256:7e6584c74aeed623791615e26efd690f29817a27c73085b78e4bad02493df2fb",
                "sha256:c89805f6f4d64db21ed966fda138f8a5ed7a4fdbc1a8ee329ce1b74e3c74da9e"
            ],
<<<<<<< HEAD
            "markers": "python_version >= '2.7'",
            "version": "==2.8.0"
=======
            "version": "==2.7.5"
>>>>>>> e86833d9
        },
        "pytz": {
            "hashes": [
                "sha256:32b0891edff07e28efe91284ed9c31e123d84bea3fd98e1f72be2508f43ef8d9",
                "sha256:d5f05e487007e29e03409f9398d074e158d920d36eb82eaf66fb1136b0c5374c"
            ],
            "index": "pypi",
            "version": "==2018.9"
        },
        "pyyaml": {
            "hashes": [
                "sha256:3d7da3009c0f3e783b2c873687652d83b1bbfd5c88e9813fb7e5b03c0dd3108b",
                "sha256:3ef3092145e9b70e3ddd2c7ad59bdd0252a94dfe3949721633e41344de00a6bf",
                "sha256:40c71b8e076d0550b2e6380bada1f1cd1017b882f7e16f09a65be98e017f211a",
                "sha256:558dd60b890ba8fd982e05941927a3911dc409a63dcb8b634feaa0cda69330d3",
                "sha256:a7c28b45d9f99102fa092bb213aa12e0aaf9a6a1f5e395d36166639c1f96c3a1",
                "sha256:aa7dd4a6a427aed7df6fb7f08a580d68d9b118d90310374716ae90b710280af1",
                "sha256:bc558586e6045763782014934bfaf39d48b8ae85a2713117d16c39864085c613",
                "sha256:d46d7982b62e0729ad0175a9bc7e10a566fc07b224d2c79fafb5e032727eaa04",
                "sha256:d5eef459e30b09f5a098b9cea68bebfeb268697f78d647bd255a085371ac7f3f",
                "sha256:e01d3203230e1786cd91ccfdc8f8454c8069c91bee3962ad93b87a4b2860f537",
                "sha256:e170a9e6fcfd19021dd29845af83bb79236068bf5fd4df3327c1be18182b2531"
            ],
            "index": "pypi",
            "version": "==3.13"
        },
        "redis": {
            "hashes": [
                "sha256:8a1900a9f2a0a44ecf6e8b5eb3e967a9909dfed219ad66df094f27f7d6f330fb",
                "sha256:a22ca993cea2962dbb588f9f30d0015ac4afcc45bee27d3978c0dbe9e97c6c0f"
            ],
            "version": "==2.10.6"
        },
        "redis-py-cluster": {
            "hashes": [
                "sha256:7db54b1de60bd34da3806676b112f07fc9afae556d8260ac02c3335d574ee42c"
            ],
            "version": "==1.3.6"
        },
        "requests": {
            "hashes": [
                "sha256:63b52e3c866428a224f97cab011de738c36aec0185aa91cfacd418b5d58911d1",
                "sha256:ec22d826a36ed72a7358ff3fe56cbd4ba69dd7a6718ffd450ff0e9df7a47ce6a"
            ],
            "index": "pypi",
            "version": "==2.19.1"
        },
        "s3transfer": {
            "hashes": [
                "sha256:90dc18e028989c609146e241ea153250be451e05ecc0c2832565231dacdf59c1",
                "sha256:c7a9ec356982d5e9ab2d4b46391a7d6a950e2b04c472419f5fdec70cc0ada72f"
            ],
            "version": "==0.1.13"
        },
        "six": {
            "hashes": [
                "sha256:3350809f0555b11f552448330d0b52d5f24c91a322ea4a15ef22629740f3761c",
                "sha256:d16a0141ec1a18405cd4ce8b4613101da75da0e9a7aec5bdd4fa804d0e0eba73"
            ],
            "version": "==1.12.0"
        },
        "sqlalchemy": {
            "hashes": [
                "sha256:52a42dbf02d0562d6e90e7af59f177f1cc027e72833cc29c3a821eefa009c71d"
            ],
            "index": "pypi",
            "version": "==1.2.17"
        },
        "unidecode": {
            "hashes": [
                "sha256:092cdf7ad9d1052c50313426a625b717dab52f7ac58f859e09ea020953b1ad8f",
                "sha256:8b85354be8fd0c0e10adbf0675f6dc2310e56fda43fa8fe049123b6c475e52fb"
            ],
            "version": "==1.0.23"
        },
        "urllib3": {
            "hashes": [
                "sha256:a68ac5e15e76e7e5dd2b8f94007233e01effe3e50e8daddf69acfd81cb686baf",
                "sha256:b5725a0bd4ba422ab0e66e89e030c806576753ea3ee08554382c14e685d117b5"
            ],
            "markers": "python_version >= '3.4'",
            "version": "==1.23"
        },
        "uwsgi": {
            "hashes": [
                "sha256:d2318235c74665a60021a4fc7770e9c2756f9fc07de7b8c22805efe85b5ab277"
            ],
            "index": "pypi",
            "version": "==2.0.17.1"
        },
        "vine": {
            "hashes": [
                "sha256:3cd505dcf980223cfaf13423d371f2e7ff99247e38d5985a01ec8264e4f2aca1",
                "sha256:ee4813e915d0e1a54e5c1963fde0855337f82655678540a6bc5996bca4165f76"
            ],
            "version": "==1.2.0"
        },
        "webencodings": {
            "hashes": [
                "sha256:a0af1213f3c2226497a97e2b3aa01a7e4bee4f403f95be16fc9acd2947514a78",
                "sha256:b36a1c245f2d304965eb4e0a82848379241dc04b865afcc4aab16748587e1923"
            ],
            "version": "==0.5.1"
        },
        "werkzeug": {
            "hashes": [
                "sha256:c3fd7a7d41976d9f44db327260e263132466836cef6f91512889ed60ad26557c",
                "sha256:d5da73735293558eb1651ee2fddc4d0dedcfa06538b8813a2e20011583c9e49b"
            ],
            "version": "==0.14.1"
        },
        "wtforms": {
            "hashes": [
                "sha256:ffdf10bd1fa565b8233380cb77a304cd36fd55c73023e91d4b803c96bc11d46f"
            ],
            "index": "pypi",
            "version": "==2.1"
        }
    },
    "develop": {
        "astroid": {
            "hashes": [
                "sha256:35b032003d6a863f5dcd7ec11abd5cd5893428beaa31ab164982403bcb311f22",
                "sha256:6a5d668d7dc69110de01cdf7aeec69a679ef486862a0850cc0fd5571505b6b7e"
            ],
            "version": "==2.1.0"
        },
        "certifi": {
            "hashes": [
                "sha256:47f9c83ef4c0c621eaef743f133f09fa8a74a9b75f037e8624f83bd1b6626cb7",
                "sha256:993f830721089fef441cdfeb4b2c8c9df86f0c63239f06bd025a76a7daddb033"
            ],
            "version": "==2018.11.29"
        },
        "chardet": {
            "hashes": [
                "sha256:84ab92ed1c4d4f16916e05906b6b75a6c0fb5db821cc65e70cbd64a3e2a5eaae",
                "sha256:fc323ffcaeaed0e0a02bf4d117757b98aed530d9ed4531e3e15460124c106691"
            ],
            "version": "==3.0.4"
        },
        "coverage": {
            "hashes": [
                "sha256:06123b58a1410873e22134ca2d88bd36680479fe354955b3579fb8ff150e4d27",
                "sha256:09e47c529ff77bf042ecfe858fb55c3e3eb97aac2c87f0349ab5a7efd6b3939f",
                "sha256:0a1f9b0eb3aa15c990c328535655847b3420231af299386cfe5efc98f9c250fe",
                "sha256:0cc941b37b8c2ececfed341444a456912e740ecf515d560de58b9a76562d966d",
                "sha256:0d34245f824cc3140150ab7848d08b7e2ba67ada959d77619c986f2062e1f0e8",
                "sha256:10e8af18d1315de936d67775d3a814cc81d0747a1a0312d84e27ae5610e313b0",
                "sha256:1b4276550b86caa60606bd3572b52769860a81a70754a54acc8ba789ce74d607",
                "sha256:1e8a2627c48266c7b813975335cfdea58c706fe36f607c97d9392e61502dc79d",
                "sha256:258b21c5cafb0c3768861a6df3ab0cfb4d8b495eee5ec660e16f928bf7385390",
                "sha256:2b224052bfd801beb7478b03e8a66f3f25ea56ea488922e98903914ac9ac930b",
                "sha256:3ad59c84c502cd134b0088ca9038d100e8fb5081bbd5ccca4863f3804d81f61d",
                "sha256:447c450a093766744ab53bf1e7063ec82866f27bcb4f4c907da25ad293bba7e3",
                "sha256:46101fc20c6f6568561cdd15a54018bb42980954b79aa46da8ae6f008066a30e",
                "sha256:4710dc676bb4b779c4361b54eb308bc84d64a2fa3d78e5f7228921eccce5d815",
                "sha256:510986f9a280cd05189b42eee2b69fecdf5bf9651d4cd315ea21d24a964a3c36",
                "sha256:5535dda5739257effef56e49a1c51c71f1d37a6e5607bb25a5eee507c59580d1",
                "sha256:5a7524042014642b39b1fcae85fb37556c200e64ec90824ae9ecf7b667ccfc14",
                "sha256:5f55028169ef85e1fa8e4b8b1b91c0b3b0fa3297c4fb22990d46ff01d22c2d6c",
                "sha256:6694d5573e7790a0e8d3d177d7a416ca5f5c150742ee703f3c18df76260de794",
                "sha256:6831e1ac20ac52634da606b658b0b2712d26984999c9d93f0c6e59fe62ca741b",
                "sha256:71afc1f5cd72ab97330126b566bbf4e8661aab7449f08895d21a5d08c6b051ff",
                "sha256:7349c27128334f787ae63ab49d90bf6d47c7288c63a0a5dfaa319d4b4541dd2c",
                "sha256:77f0d9fa5e10d03aa4528436e33423bfa3718b86c646615f04616294c935f840",
                "sha256:828ad813c7cdc2e71dcf141912c685bfe4b548c0e6d9540db6418b807c345ddd",
                "sha256:859714036274a75e6e57c7bab0c47a4602d2a8cfaaa33bbdb68c8359b2ed4f5c",
                "sha256:85a06c61598b14b015d4df233d249cd5abfa61084ef5b9f64a48e997fd829a82",
                "sha256:869ef4a19f6e4c6987e18b315721b8b971f7048e6eaea29c066854242b4e98d9",
                "sha256:8cb4febad0f0b26c6f62e1628f2053954ad2c555d67660f28dfb1b0496711952",
                "sha256:977e2d9a646773cc7428cdd9a34b069d6ee254fadfb4d09b3f430e95472f3cf3",
                "sha256:99bd767c49c775b79fdcd2eabff405f1063d9d959039c0bdd720527a7738748a",
                "sha256:a5c58664b23b248b16b96253880b2868fb34358911400a7ba39d7f6399935389",
                "sha256:aaa0f296e503cda4bc07566f592cd7a28779d433f3a23c48082af425d6d5a78f",
                "sha256:ab235d9fe64833f12d1334d29b558aacedfbca2356dfb9691f2d0d38a8a7bfb4",
                "sha256:b3b0c8f660fae65eac74fbf003f3103769b90012ae7a460863010539bb7a80da",
                "sha256:bab8e6d510d2ea0f1d14f12642e3f35cefa47a9b2e4c7cea1852b52bc9c49647",
                "sha256:c45297bbdbc8bb79b02cf41417d63352b70bcb76f1bbb1ee7d47b3e89e42f95d",
                "sha256:d19bca47c8a01b92640c614a9147b081a1974f69168ecd494687c827109e8f42",
                "sha256:d64b4340a0c488a9e79b66ec9f9d77d02b99b772c8b8afd46c1294c1d39ca478",
                "sha256:da969da069a82bbb5300b59161d8d7c8d423bc4ccd3b410a9b4d8932aeefc14b",
                "sha256:ed02c7539705696ecb7dc9d476d861f3904a8d2b7e894bd418994920935d36bb",
                "sha256:ee5b8abc35b549012e03a7b1e86c09491457dba6c94112a2482b18589cc2bdb9"
            ],
            "index": "pypi",
            "version": "==4.5.2"
        },
        "coveralls": {
            "hashes": [
                "sha256:ab638e88d38916a6cedbf80a9cd8992d5fa55c77ab755e262e00b36792b7cd6d",
                "sha256:b2388747e2529fa4c669fb1e3e2756e4e07b6ee56c7d9fce05f35ccccc913aa0"
            ],
            "index": "pypi",
            "version": "==1.5.1"
        },
        "docopt": {
            "hashes": [
                "sha256:49b3a825280bd66b3aa83585ef59c4a8c82f2c8a522dbe754a8bc8d08c85c491"
            ],
            "version": "==0.6.2"
        },
        "idna": {
            "hashes": [
                "sha256:156a6814fb5ac1fc6850fb002e0852d56c0c8d2531923a51032d1b70760e186e",
                "sha256:684a38a6f903c1d71d6d5fac066b58d7768af4de2b832e426ec79c30daa94a16"
            ],
            "version": "==2.7"
        },
        "isort": {
            "hashes": [
                "sha256:1153601da39a25b14ddc54955dbbacbb6b2d19135386699e2ad58517953b34af",
                "sha256:b9c40e9750f3d77e6e4d441d8b0266cf555e7cdabdcff33c4fd06366ca761ef8",
                "sha256:ec9ef8f4a9bc6f71eec99e1806bfa2de401650d996c59330782b89a5555c1497"
            ],
            "version": "==4.3.4"
        },
        "lazy-object-proxy": {
            "hashes": [
                "sha256:0ce34342b419bd8f018e6666bfef729aec3edf62345a53b537a4dcc115746a33",
                "sha256:1b668120716eb7ee21d8a38815e5eb3bb8211117d9a90b0f8e21722c0758cc39",
                "sha256:209615b0fe4624d79e50220ce3310ca1a9445fd8e6d3572a896e7f9146bbf019",
                "sha256:27bf62cb2b1a2068d443ff7097ee33393f8483b570b475db8ebf7e1cba64f088",
                "sha256:27ea6fd1c02dcc78172a82fc37fcc0992a94e4cecf53cb6d73f11749825bd98b",
                "sha256:2c1b21b44ac9beb0fc848d3993924147ba45c4ebc24be19825e57aabbe74a99e",
                "sha256:2df72ab12046a3496a92476020a1a0abf78b2a7db9ff4dc2036b8dd980203ae6",
                "sha256:320ffd3de9699d3892048baee45ebfbbf9388a7d65d832d7e580243ade426d2b",
                "sha256:50e3b9a464d5d08cc5227413db0d1c4707b6172e4d4d915c1c70e4de0bbff1f5",
                "sha256:5276db7ff62bb7b52f77f1f51ed58850e315154249aceb42e7f4c611f0f847ff",
                "sha256:61a6cf00dcb1a7f0c773ed4acc509cb636af2d6337a08f362413c76b2b47a8dd",
                "sha256:6ae6c4cb59f199d8827c5a07546b2ab7e85d262acaccaacd49b62f53f7c456f7",
                "sha256:7661d401d60d8bf15bb5da39e4dd72f5d764c5aff5a86ef52a042506e3e970ff",
                "sha256:7bd527f36a605c914efca5d3d014170b2cb184723e423d26b1fb2fd9108e264d",
                "sha256:7cb54db3535c8686ea12e9535eb087d32421184eacc6939ef15ef50f83a5e7e2",
                "sha256:7f3a2d740291f7f2c111d86a1c4851b70fb000a6c8883a59660d95ad57b9df35",
                "sha256:81304b7d8e9c824d058087dcb89144842c8e0dea6d281c031f59f0acf66963d4",
                "sha256:933947e8b4fbe617a51528b09851685138b49d511af0b6c0da2539115d6d4514",
                "sha256:94223d7f060301b3a8c09c9b3bc3294b56b2188e7d8179c762a1cda72c979252",
                "sha256:ab3ca49afcb47058393b0122428358d2fbe0408cf99f1b58b295cfeb4ed39109",
                "sha256:bd6292f565ca46dee4e737ebcc20742e3b5be2b01556dafe169f6c65d088875f",
                "sha256:cb924aa3e4a3fb644d0c463cad5bc2572649a6a3f68a7f8e4fbe44aaa6d77e4c",
                "sha256:d0fc7a286feac9077ec52a927fc9fe8fe2fabab95426722be4c953c9a8bede92",
                "sha256:ddc34786490a6e4ec0a855d401034cbd1242ef186c20d79d2166d6a4bd449577",
                "sha256:e34b155e36fa9da7e1b7c738ed7767fc9491a62ec6af70fe9da4a057759edc2d",
                "sha256:e5b9e8f6bda48460b7b143c3821b21b452cb3a835e6bbd5dd33aa0c8d3f5137d",
                "sha256:e81ebf6c5ee9684be8f2c87563880f93eedd56dd2b6146d8a725b50b7e5adb0f",
                "sha256:eb91be369f945f10d3a49f5f9be8b3d0b93a4c2be8f8a5b83b0571b8123e0a7a",
                "sha256:f460d1ceb0e4a5dcb2a652db0904224f367c9b3c1470d5a7683c0480e582468b"
            ],
            "version": "==1.3.1"
        },
        "mccabe": {
            "hashes": [
                "sha256:ab8a6258860da4b6677da4bd2fe5dc2c659cff31b3ee4f7f5d64e79735b80d42",
                "sha256:dd8d182285a0fe56bace7f45b5e7d1a6ebcbf524e8f3bd87eb0f125271b8831f"
            ],
            "version": "==0.6.1"
        },
        "mimesis": {
            "hashes": [
                "sha256:2647493a72e9a97fb35aab4c6c16b2bcc4c1430931c996dc991b433a8c1a662c",
                "sha256:d56676e877e0987004f5b03df25f90d72b735f54e3f0257541fcd256557b9370"
            ],
            "index": "pypi",
            "version": "==3.1.0"
        },
        "mypy": {
            "hashes": [
                "sha256:986a7f97808a865405c5fd98fae5ebfa963c31520a56c783df159e9a81e41b3e",
                "sha256:cc5df73cc11d35655a8c364f45d07b13c8db82c000def4bd7721be13356533b4"
            ],
            "index": "pypi",
            "version": "==0.660"
        },
        "mypy-extensions": {
            "hashes": [
                "sha256:37e0e956f41369209a3d5f34580150bcacfabaa57b33a15c0b25f4b5725e0812",
                "sha256:b16cabe759f55e3409a7d231ebd2841378fb0c27a5d1994719e340e4f429ac3e"
            ],
            "index": "pypi",
            "version": "==0.4.1"
        },
        "nose2": {
            "hashes": [
                "sha256:9052f2b46807b63d9bdf68e0768da1f8386368889b50043fd5d0889c470258f3"
            ],
            "index": "pypi",
            "version": "==0.8.0"
        },
        "pydocstyle": {
            "hashes": [
                "sha256:2258f9b0df68b97bf3a6c29003edc5238ff8879f1efb6f1999988d934e432bd8",
                "sha256:5741c85e408f9e0ddf873611085e819b809fca90b619f5fd7f34bd4959da3dd4",
                "sha256:ed79d4ec5e92655eccc21eb0c6cf512e69512b4a97d215ace46d17e4990f2039"
            ],
            "index": "pypi",
            "version": "==3.0.0"
        },
        "pylint": {
            "hashes": [
                "sha256:689de29ae747642ab230c6d37be2b969bf75663176658851f456619aacf27492",
                "sha256:771467c434d0d9f081741fec1d64dfb011ed26e65e12a28fe06ca2f61c4d556c"
            ],
            "index": "pypi",
            "version": "==2.2.2"
        },
        "requests": {
            "hashes": [
                "sha256:63b52e3c866428a224f97cab011de738c36aec0185aa91cfacd418b5d58911d1",
                "sha256:ec22d826a36ed72a7358ff3fe56cbd4ba69dd7a6718ffd450ff0e9df7a47ce6a"
            ],
            "index": "pypi",
            "version": "==2.19.1"
        },
        "six": {
            "hashes": [
                "sha256:3350809f0555b11f552448330d0b52d5f24c91a322ea4a15ef22629740f3761c",
                "sha256:d16a0141ec1a18405cd4ce8b4613101da75da0e9a7aec5bdd4fa804d0e0eba73"
            ],
            "version": "==1.12.0"
        },
        "snowballstemmer": {
            "hashes": [
                "sha256:919f26a68b2c17a7634da993d91339e288964f93c274f1343e3bbbe2096e1128",
                "sha256:9f3bcd3c401c3e862ec0ebe6d2c069ebc012ce142cce209c098ccb5b09136e89"
            ],
            "version": "==1.2.1"
        },
        "typed-ast": {
            "hashes": [
                "sha256:023625bfa9359e29bd6e24cac2a4503495b49761d48a5f1e38333fc4ac4d93fe",
                "sha256:07591f7a5fdff50e2e566c4c1e9df545c75d21e27d98d18cb405727ed0ef329c",
                "sha256:153e526b0f4ffbfada72d0bb5ffe8574ba02803d2f3a9c605c8cf99dfedd72a2",
                "sha256:3ad2bdcd46a4a1518d7376e9f5016d17718a9ed3c6a3f09203d832f6c165de4a",
                "sha256:3ea98c84df53ada97ee1c5159bb3bc784bd734231235a1ede14c8ae0775049f7",
                "sha256:51a7141ccd076fa561af107cfb7a8b6d06a008d92451a1ac7e73149d18e9a827",
                "sha256:52c93cd10e6c24e7ac97e8615da9f224fd75c61770515cb323316c30830ddb33",
                "sha256:6344c84baeda3d7b33e157f0b292e4dd53d05ddb57a63f738178c01cac4635c9",
                "sha256:64699ca1b3bd5070bdeb043e6d43bc1d0cebe08008548f4a6bee782b0ecce032",
                "sha256:74903f2e56bbffe29282ef8a5487d207d10be0f8513b41aff787d954a4cf91c9",
                "sha256:7891710dba83c29ee2bd51ecaa82f60f6bede40271af781110c08be134207bf2",
                "sha256:91976c56224e26c256a0de0f76d2004ab885a29423737684b4f7ebdd2f46dde2",
                "sha256:9bad678a576ecc71f25eba9f1e3fd8d01c28c12a2834850b458428b3e855f062",
                "sha256:b4726339a4c180a8b6ad9d8b50d2b6dc247e1b79b38fe2290549c98e82e4fd15",
                "sha256:ba36f6aa3f8933edf94ea35826daf92cbb3ec248b89eccdc053d4a815d285357",
                "sha256:bbc96bde544fd19e9ef168e4dfa5c3dfe704bfa78128fa76f361d64d6b0f731a",
                "sha256:c0c927f1e44469056f7f2dada266c79b577da378bbde3f6d2ada726d131e4824",
                "sha256:c0f9a3708008aa59f560fa1bd22385e05b79b8e38e0721a15a8402b089243442",
                "sha256:f0bf6f36ff9c5643004171f11d2fdc745aa3953c5aacf2536a0685db9ceb3fb1",
                "sha256:f5be39a0146be663cbf210a4d95c3c58b2d7df7b043c9047c5448e358f0550a2",
                "sha256:fcd198bf19d9213e5cbf2cde2b9ef20a9856e716f76f9476157f90ae6de06cc6"
            ],
            "markers": "python_version < '3.7' and implementation_name == 'cpython'",
            "version": "==1.2.0"
        },
        "urllib3": {
            "hashes": [
                "sha256:a68ac5e15e76e7e5dd2b8f94007233e01effe3e50e8daddf69acfd81cb686baf",
                "sha256:b5725a0bd4ba422ab0e66e89e030c806576753ea3ee08554382c14e685d117b5"
            ],
            "markers": "python_version >= '3.4'",
            "version": "==1.23"
        },
        "wrapt": {
            "hashes": [
                "sha256:4aea003270831cceb8a90ff27c4031da6ead7ec1886023b80ce0dfe0adf61533"
            ],
            "version": "==1.11.1"
        }
    }
}<|MERGE_RESOLUTION|>--- conflicted
+++ resolved
@@ -1,11 +1,7 @@
 {
     "_meta": {
         "hash": {
-<<<<<<< HEAD
-            "sha256": "397ea0141a687b38e545fc01ef34ec05703ccc22af5265651031467924b742de"
-=======
-            "sha256": "0c8eefa91cae91790e515f5908a1f84c5b7fbfc4bb7380fb2001d1c333555084"
->>>>>>> e86833d9
+            "sha256": "8a4076d020b51e102b9a1677008fdf8d0bc5fa29679d1cd35aabab9839e79e0f"
         },
         "pipfile-spec": 6,
         "requires": {},
@@ -20,17 +16,10 @@
     "default": {
         "amqp": {
             "hashes": [
-<<<<<<< HEAD
                 "sha256:16056c952e8029ce8db097edf0d7c2fe2ba9de15d30ba08aee2c5221273d8e23",
                 "sha256:6816eed27521293ee03aa9ace300a07215b11fee4e845588a9b863a7ba30addb"
             ],
             "version": "==2.4.1"
-=======
-                "sha256:9f181e4aef6562e6f9f45660578fc1556150ca06e836ecb9e733e6ea10b48464",
-                "sha256:c3d7126bfbc640d076a01f1f4f6e609c0e4348508150c1f61336b0d83c738d2b"
-            ],
-            "version": "==2.4.0"
->>>>>>> e86833d9
         },
         "arxiv-auth": {
             "hashes": [
@@ -48,17 +37,10 @@
         },
         "arxiv-submission-core": {
             "hashes": [
-<<<<<<< HEAD
                 "sha256:9eeb55e15b144be108e76556e78bc44c8924bb96d26371e943aa55dae9fd35e9"
             ],
             "index": "pypi",
             "version": "==0.6.2rc3"
-=======
-                "sha256:ab98b9c4ed999189e8b867b9fb8a7c579381c20d717c3cb0d07ef73dcac5dc60"
-            ],
-            "index": "pypi",
-            "version": "==0.6.2rc2"
->>>>>>> e86833d9
         },
         "billiard": {
             "hashes": [
@@ -76,43 +58,23 @@
         },
         "boto3": {
             "hashes": [
-<<<<<<< HEAD
-                "sha256:6c50b3cc396c982240e63be8829f85faf06b4399101b5a4d11db8b5e08e8271b",
-                "sha256:e57d8c04be9fc4f5481fe04445eb6773f330e28853c5b2fd1db4f139d5a268d2"
-            ],
-            "version": "==1.9.88"
+                "sha256:465b4da5d292373f9ec5bb8834f26251a5f464f2ce9da1756988c16bb5e49cff",
+                "sha256:6ca40ef1893eacb37a3696bb2a5739a9b33a7d978658b451f4d87729cb5ec576"
+            ],
+            "version": "==1.9.89"
         },
         "botocore": {
             "hashes": [
-                "sha256:8e5bf904d981bec1cd699bcc0041080470682258f81e20e373b89233617e35e6",
-                "sha256:c21ea096b5e17dd2bc3b5c5092daaeb98890a97336bf8fb1668d26cf31dcbc6e"
-            ],
-            "version": "==1.12.88"
+                "sha256:2257dc1c012f535ef364b6b60fc9fdc822605fafd6765c3095385528669260aa",
+                "sha256:b0b9f204cbba3ad7a523f7b274e2d0ca252384e0c114fdfe94c00eb205fb2537"
+            ],
+            "version": "==1.12.89"
         },
         "celery": {
             "hashes": [
                 "sha256:77ff3730198d6a17b3c1f05579ebe570b579efb35f6d7e13dba3b1368d068b35",
                 "sha256:81a67f0d53a688ec2bc8557bd5d6d7218f925a6f2e6df80e01560de9e28997ec"
             ],
-=======
-                "sha256:63cd957ba663f5c10ff48ed904575eaa701314f79f18dbc59bd050311cd5f809",
-                "sha256:d1338582bc58741f54bd6b43488de6097a82ea45cebed0a3fd936981eadbb3a5"
-            ],
-            "version": "==1.9.86"
-        },
-        "botocore": {
-            "hashes": [
-                "sha256:24444e7580f0114c3e9fff5d2032c6f0cfbf88691b1be3ba27c6922507a902ec",
-                "sha256:5b01a16f02c3da55068b3aacfa1c37dd8e17141551e1702424b38dd21fa1c792"
-            ],
-            "version": "==1.12.86"
-        },
-        "celery": {
-            "hashes": [
-                "sha256:77ff3730198d6a17b3c1f05579ebe570b579efb35f6d7e13dba3b1368d068b35",
-                "sha256:81a67f0d53a688ec2bc8557bd5d6d7218f925a6f2e6df80e01560de9e28997ec"
-            ],
->>>>>>> e86833d9
             "version": "==4.1.0"
         },
         "certifi": {
@@ -271,12 +233,7 @@
                 "sha256:7e6584c74aeed623791615e26efd690f29817a27c73085b78e4bad02493df2fb",
                 "sha256:c89805f6f4d64db21ed966fda138f8a5ed7a4fdbc1a8ee329ce1b74e3c74da9e"
             ],
-<<<<<<< HEAD
-            "markers": "python_version >= '2.7'",
             "version": "==2.8.0"
-=======
-            "version": "==2.7.5"
->>>>>>> e86833d9
         },
         "pytz": {
             "hashes": [
@@ -326,10 +283,10 @@
         },
         "s3transfer": {
             "hashes": [
-                "sha256:90dc18e028989c609146e241ea153250be451e05ecc0c2832565231dacdf59c1",
-                "sha256:c7a9ec356982d5e9ab2d4b46391a7d6a950e2b04c472419f5fdec70cc0ada72f"
-            ],
-            "version": "==0.1.13"
+                "sha256:7b9ad3213bff7d357f888e0fab5101b56fa1a0548ee77d121c3a3dbfbef4cb2e",
+                "sha256:f23d5cb7d862b104401d9021fc82e5fa0e0cf57b7660a1331425aab0c691d021"
+            ],
+            "version": "==0.2.0"
         },
         "six": {
             "hashes": [
@@ -357,7 +314,6 @@
                 "sha256:a68ac5e15e76e7e5dd2b8f94007233e01effe3e50e8daddf69acfd81cb686baf",
                 "sha256:b5725a0bd4ba422ab0e66e89e030c806576753ea3ee08554382c14e685d117b5"
             ],
-            "markers": "python_version >= '3.4'",
             "version": "==1.23"
         },
         "uwsgi": {
@@ -629,7 +585,6 @@
                 "sha256:f5be39a0146be663cbf210a4d95c3c58b2d7df7b043c9047c5448e358f0550a2",
                 "sha256:fcd198bf19d9213e5cbf2cde2b9ef20a9856e716f76f9476157f90ae6de06cc6"
             ],
-            "markers": "python_version < '3.7' and implementation_name == 'cpython'",
             "version": "==1.2.0"
         },
         "urllib3": {
@@ -637,7 +592,6 @@
                 "sha256:a68ac5e15e76e7e5dd2b8f94007233e01effe3e50e8daddf69acfd81cb686baf",
                 "sha256:b5725a0bd4ba422ab0e66e89e030c806576753ea3ee08554382c14e685d117b5"
             ],
-            "markers": "python_version >= '3.4'",
             "version": "==1.23"
         },
         "wrapt": {
