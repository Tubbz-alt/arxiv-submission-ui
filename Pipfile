--- conflicted
+++ resolved
@@ -15,13 +15,9 @@
 bleach = "*"
 requests = "==2.19.1"
 arxiv-base = "==0.12.1"
-<<<<<<< HEAD
 arxiv-submission-core = "==0.6.2rc3"
 mypy_extensions = "*"
-=======
 arxiv-auth = "==0.2.6rc1"
-arxiv-submission-core = "==0.6.2rc2"
->>>>>>> e86833d9
 
 [dev-packages]
 pylint = "*"
