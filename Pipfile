[[source]]
url = "https://pypi.python.org/simple"
verify_ssl = true
name = "pypi"

[packages]
dataclasses = "*"
Flask = "*"
jsonschema = "*"
uWSGI = "*"
WTForms = "==2.1"
PyYAML = "*"
pytz = "*"
SQLAlchemy = "*"
bleach = "*"
<<<<<<< HEAD
arxiv-auth = "==0.1.0rc10"
arxiv-submission-core = "==0.4.2rc1"
=======
arxiv-submission-core = "==0.4.2rc3"
requests = "==2.19.1"
arxiv-base = "==0.11.1rc5"
arxiv-auth = "==0.1.0rc11"
>>>>>>> bc333508

[dev-packages]
pylint = "*"
pydocstyle = "*"
mypy = "*"
mimesis = "*"
coveralls = "*"
coverage = "*"
"nose2" = "*"<|MERGE_RESOLUTION|>--- conflicted
+++ resolved
@@ -13,15 +13,10 @@
 pytz = "*"
 SQLAlchemy = "*"
 bleach = "*"
-<<<<<<< HEAD
-arxiv-auth = "==0.1.0rc10"
-arxiv-submission-core = "==0.4.2rc1"
-=======
 arxiv-submission-core = "==0.4.2rc3"
 requests = "==2.19.1"
 arxiv-base = "==0.11.1rc5"
 arxiv-auth = "==0.1.0rc11"
->>>>>>> bc333508
 
 [dev-packages]
 pylint = "*"
