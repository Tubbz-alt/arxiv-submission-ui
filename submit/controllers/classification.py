"""
Controller for classification actinos.

Creates an event of type `core.events.event.SetPrimaryClassification`
Creates an event of type `core.events.event.AddSecondaryClassification`
"""
from typing import Tuple, Dict, Any, List
from werkzeug import MultiDict
from werkzeug.exceptions import InternalServerError
from flask import url_for
from wtforms import Form, SelectField, widgets, HiddenField

from arxiv import status, taxonomy
from arxiv.base import logging
import events
from .util import flow_control, OptGroupSelectField, load_submission

# from arxiv-submission-core.events.event import VerifyContactInformation

logger = logging.getLogger(__name__)  # pylint: disable=C0103

Response = Tuple[Dict[str, Any], int, Dict[str, Any]]  # pylint: disable=C0103


class ClassificationForm(Form):
    """Form for classification selection."""

    CATEGORIES = [
        (archive['name'], [
            (category_id, category['name'])
            for category_id, category in taxonomy.CATEGORIES.items()
            if category['is_active'] and category['in_archive'] == archive_id
        ])
        for archive_id, archive in taxonomy.ARCHIVES.items()
        if 'end_date' not in archive
    ]
    """Categories grouped by archive."""

    ADD = 'add'
    REMOVE = 'remove'
    OPERATIONS = [
        (ADD, 'Add'),
        (REMOVE, 'Remove')
    ]
    operation = HiddenField(default=ADD)
    category = OptGroupSelectField('Category', choices=CATEGORIES, default='')


def _data_from_submission(params: MultiDict,
                          submission: events.domain.Submission) -> MultiDict:
    if submission.primary_classification \
            and submission.primary_classification.category:
        params['category'] = submission.primary_classification.category
    return params


def _formset_from_submission(submission: events.domain.Submission) \
        -> Dict[str, Tuple[str, ClassificationForm]]:
    """Generate a set of forms used to remove cross-lists in the template."""
    formset = {}
    if hasattr(submission, 'secondary_classification') and \
            submission.secondary_classification:
        for secondary in submission.secondary_classification:
            this_category = str(secondary.category)
            subform = ClassificationForm(operation=ClassificationForm.REMOVE,
                                         category=this_category)
            subform.category.widget = widgets.HiddenInput()
            display = taxonomy.CATEGORIES.get(this_category, {}).get('name')
            formset[secondary.category] = (display, subform)
    return formset


def _filter_choices(form: ClassificationForm,
                    submission: events.domain.Submission) -> None:
    """Remove primaries and secondaries from category choices."""
    selected = form.category.data
    secondaries = [kls.category for kls in submission.secondary_classification]

    form.category.choices = [
        (archive, [
            (category, display) for category, display in archive_choices
            if (category != submission.primary_classification.category
                and category not in secondaries)
            or category == selected
        ])
        for archive, archive_choices in form.category.choices
    ]


@flow_control('ui.policy', 'ui.cross_list', 'ui.user')
def classification(method: str, params: MultiDict,
                   submission_id: int) -> Response:
    """Generate a `SetPrimaryClassification` event."""
    # TODO: Create a concrete User from cookie info.
    submitter = events.domain.User(1, email='ian413@cornell.edu',
                                   forename='Ima', surname='Nauthor')

    # Will raise NotFound if there is no such submission.
    submission = load_submission(submission_id)

    # The form should be prepopulated based on the current state of the
    # submission.
    if method == 'GET':
        params = _data_from_submission(params, submission)

    params['operation'] = ClassificationForm.ADD     # Always add a primary.

    form = ClassificationForm(params)
    response_data = {'submission_id': submission_id, 'form': form}

    if method == 'POST':
        if form.validate():
            logger.debug('Form is valid, with data: %s', str(form.data))
            category = form.category.data

            # If already selected, nothing more to do.
            if not submission.primary_classification \
                    or submission.primary_classification.category != category:
                try:
                    logger.debug('Setting new primary: %s', category)
                    # Create SelectLicense event
                    submission, stack = events.save(  # pylint: disable=W0612
                        events.SetPrimaryClassification(creator=submitter,
                                                        category=category),
                        submission_id=submission_id
                    )
                    print(submission.primary_classification)
                except events.exceptions.InvalidStack as e:
                    logger.error('Could not set primary: %s', str(e))
                    form.errors     # Causes the form to initialize errors.
                    form._errors['events'] = [ie.message for ie
                                              in e.event_exceptions]
                    logger.debug('InvalidStack; return bad request')
                    return response_data, status.HTTP_400_BAD_REQUEST, {}
                except events.exceptions.SaveError as e:
                    logger.error('Could not save primary event')
                    raise InternalServerError(
                        'There was a problem saving this operation'
                    ) from e
        else:   # Form data were invalid.
            logger.debug('Invalid form data; return bad request')
            return response_data, status.HTTP_400_BAD_REQUEST, {}
        if params.get('action') in ['previous', 'save_exit', 'next']:
            logger.debug('Redirect to %s', params.get('action'))
            return response_data, status.HTTP_303_SEE_OTHER, {}
    logger.debug('Nothing to do, return 200')
    return response_data, status.HTTP_200_OK, {}


@flow_control('ui.classification', 'ui.file_upload', 'ui.user')
def cross_list(method: str, params: MultiDict, submission_id: int) -> Response:
    """Generate an `AddSecondaryClassification` event."""
    # TODO: Create a concrete User from cookie info.
    submitter = events.domain.User(1, email='ian413@cornell.edu',
                                   forename='Ima', surname='Nauthor')

<<<<<<< HEAD
    # Will raise NotFound if there is no such submission.
    submission = load_submission(submission_id)
=======
    CATEGORIES = [
        (archive['name'], [
            (category_id, f"{category['name']} ({category_id})")
            for category_id, category in taxonomy.CATEGORIES.items()
            if category['is_active'] and category['in_archive'] == archive_id
        ])
        for archive_id, archive in taxonomy.ARCHIVES.items()
        if 'end_date' not in archive
    ]
    """Categories grouped by archive."""
>>>>>>> b3841b2b

    # We need forms for existing secondaries, to generate removal requests.
    formset = _formset_from_submission(submission)

    # This form handles additions and removals.
    form = ClassificationForm(params)
    form.operation._value = lambda: form.operation.data
    _filter_choices(form, submission)
    response_data = {'submission_id': submission_id, 'form': form,
                     'formset': formset}

    if method == 'POST':
        if form.validate():
            logger.debug('Form is valid, with data: %s', str(form.data))
            category = form.category.data
            operation = form.operation.data
            try:
                if operation == ClassificationForm.REMOVE:
                    submission, stack = events.save(  # pylint: disable=W0612
                        events.RemoveSecondaryClassification(
                            creator=submitter,
                            category=category
                        ),
                        submission_id=submission_id
                    )
                elif operation == ClassificationForm.ADD:
                    submission, stack = events.save(  # pylint: disable=W0612
                        events.AddSecondaryClassification(creator=submitter,
                                                          category=category),
                        submission_id=submission_id
                    )
            except events.exceptions.InvalidStack as e:
                logger.error('Could not add secondary: %s', str(e))
                form.errors     # Causes the form to initialize errors.
                form._errors['events'] = [ie.message for ie
                                          in e.event_exceptions]
                logger.debug('InvalidStack; return bad request')
                return response_data, status.HTTP_400_BAD_REQUEST, {}
            except events.exceptions.SaveError as e:
                logger.error('Could not save primary event')
                raise InternalServerError(
                    'There was a problem saving this operation'
                ) from e

            # Re-build the formset, to reflect changes that we just made.
            response_data['formset'] = _formset_from_submission(submission)
            # We want a fresh form here, since the POSTed data should now
            # be reflected in the formset.
            form = ClassificationForm()
            form.operation._value = lambda: form.operation.data
            _filter_choices(form, submission)
            response_data['form'] = form
        else:   # Form data were invalid.
            logger.debug('Invalid form data; return bad request')
            return response_data, status.HTTP_400_BAD_REQUEST, {}
    if params.get('action') in ['previous', 'save_exit', 'next']:
        logger.debug('Redirect to %s', params.get('action'))
        return response_data, status.HTTP_303_SEE_OTHER, {}
    logger.debug('Nothing to do, return 200')
    return response_data, status.HTTP_200_OK, {}<|MERGE_RESOLUTION|>--- conflicted
+++ resolved
@@ -27,7 +27,7 @@
 
     CATEGORIES = [
         (archive['name'], [
-            (category_id, category['name'])
+            (category_id, f"{category['name']} ({category_id})")
             for category_id, category in taxonomy.CATEGORIES.items()
             if category['is_active'] and category['in_archive'] == archive_id
         ])
@@ -154,21 +154,8 @@
     submitter = events.domain.User(1, email='ian413@cornell.edu',
                                    forename='Ima', surname='Nauthor')
 
-<<<<<<< HEAD
     # Will raise NotFound if there is no such submission.
     submission = load_submission(submission_id)
-=======
-    CATEGORIES = [
-        (archive['name'], [
-            (category_id, f"{category['name']} ({category_id})")
-            for category_id, category in taxonomy.CATEGORIES.items()
-            if category['is_active'] and category['in_archive'] == archive_id
-        ])
-        for archive_id, archive in taxonomy.ARCHIVES.items()
-        if 'end_date' not in archive
-    ]
-    """Categories grouped by archive."""
->>>>>>> b3841b2b
 
     # We need forms for existing secondaries, to generate removal requests.
     formset = _formset_from_submission(submission)
