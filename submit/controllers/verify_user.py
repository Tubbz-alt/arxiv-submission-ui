"""
Controller for verify_user action.

Creates an event of type `core.events.event.VerifyContactInformation`
"""

from typing import Tuple, Dict, Any, Optional

from wtforms import Form, BooleanField
from wtforms.validators import InputRequired

from arxiv import status
from arxiv.base import logging
import events

# from arxiv-submission-core.events.event import VerifyContactInformation

logger = logging.getLogger(__name__)

Response = Tuple[Dict[str, Any], int, Dict[str, Any]]


def verify_user(request_params: dict, submission_id: Optional[int]) -> Response:
    """
    Converts the verify_user form data and converts it to a
    `VerifyContactInfromation` event.

    If a submission has not yet been created, the `CreateSubmission` event is
    raised to yield a submission_id.
    """
    form = VerifyUserForm(request_params)

    # Process event if go to next page
    if request_params.get('action') == 'next' and form.validate():
        # TODO: Create a concrete User event from cookie info.
        submitter = events.domain.User(1, email='ian413@cornell.edu',
                                       forename='Ima', surname='Nauthor')

        # Create submission if it does not yet exist
        # TODO: Fix database glue then uncomment:
        if submission_id is None:
            submission, stack = events.save(
                events.CreateSubmission(creator=submitter)
            )
            submission_id = submission.submission_id

        # Create VerifyContactInformation event
        submission, stack = events.save(
            events.VerifyContactInformation(creator=submitter),
            submission_id=submission_id
        )

        # TODO: Fix location header using url_for function
        return {}, status.HTTP_303_SEE_OTHER,\
<<<<<<< HEAD
            {'Location': f'http://127.0.0.1:5000/{submission_id}/authorship'}
    
=======
            {'Location': f'http://127.0.0.1:5000/authorship'}

>>>>>>> 8e2e7440
    # build response form
    response_data = dict()
    response_data['form'] = form
    logger.debug(f'verify_user data: {form}')

    return response_data, status.HTTP_200_OK, {}


class VerifyUserForm(Form):
    """Generates form with single checkbox to confirm user information."""

    verify_user = BooleanField(
        'By checking this box, I verify that my user information is correct.',
        [InputRequired('Please confirm your user information')]
    )<|MERGE_RESOLUTION|>--- conflicted
+++ resolved
@@ -52,13 +52,8 @@
 
         # TODO: Fix location header using url_for function
         return {}, status.HTTP_303_SEE_OTHER,\
-<<<<<<< HEAD
             {'Location': f'http://127.0.0.1:5000/{submission_id}/authorship'}
     
-=======
-            {'Location': f'http://127.0.0.1:5000/authorship'}
-
->>>>>>> 8e2e7440
     # build response form
     response_data = dict()
     response_data['form'] = form
