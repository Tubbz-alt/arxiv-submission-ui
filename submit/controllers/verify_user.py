--- conflicted
+++ resolved
@@ -27,7 +27,6 @@
             pass
 """
 
-<<<<<<< HEAD
 Response = Tuple[Dict[str, Any], int, Dict[str, Any]]
 
 def verify_user(request_params: dict) -> Response:
@@ -38,14 +37,6 @@
 
     return response_data, status.HTTP_200_OK, {}
 
-    
-=======
-
-def verify_user(data):
-    pass
-
->>>>>>> c80b3058
-
 class VerifyUserForm(Form):
     verify_user = BooleanField(
         'By checking this box, I verify that my user information is correct.',
