--- conflicted
+++ resolved
@@ -219,33 +219,12 @@
     """Serve the PDF preview for a submission."""
     submitter, client = user_and_client_from_session(session)
     submission, submission_events = load_submission(submission_id)
-<<<<<<< HEAD
     p = PreviewService.current_session()
     stream, pdf_checksum = p.get(submission.source_content.identifier,
                                  submission.source_content.checksum,
                                  token)
     headers = {'Content-Type': 'application/pdf'}
     return stream, status.OK, headers
-=======
-    if submission.source_content.source_format == SubmissionContent.Format.PDF:
-        subfiles = FileManager.get_upload_status(
-            submission.source_content.identifier,
-            token)
-        pdf_name = next((file.name
-                         for file in subfiles.files
-                         if file.file_type == 'PDF'))
-        pdf_dload, rh = \
-            FileManager.get_file_content(submission.source_content.identifier,
-                                         pdf_name, token)
-        headers = {'Content-Type': 'application/pdf'}
-        return io.BytesIO(pdf_dload.read()), status.OK, headers
-    else:
-        prod = Compiler.get_product(submission.source_content.identifier,
-                                    submission.source_content.checksum, token)
-        headers = {'Content-Type': prod.content_type,
-                   'ETag': submission.source_content.checksum}
-        return prod.stream, status.OK, headers
->>>>>>> 0377c50b
 
 
 def compilation_log(params, session: Session, submission_id: int, token: str,
