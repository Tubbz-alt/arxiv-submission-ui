--- conflicted
+++ resolved
@@ -305,13 +305,6 @@
                  **kwargs) -> Tuple[io.BytesIO, int, Dict[str, str]]:
     submitter, client = user_and_client_from_session(session)
     submission, submission_events = load_submission(submission_id)
-<<<<<<< HEAD
-    prod = Compiler.get_product(submission.source_content.identifier,
-                                submission.source_content.checksum, token)
-    headers = {'Content-Type': prod.content_type,
-               'ETag': submission.source_content.checksum}
-    return prod.stream, status.OK, headers
-=======
     if submission.source_content.source_format == SubmissionContent.Format.PDF:
         subfiles = FileManager.get_upload_status(
             submission.source_content.identifier,
@@ -327,9 +320,9 @@
     else:
         prod = Compiler.get_product(submission.source_content.identifier,
                                     submission.source_content.checksum, token)
-        headers = {'Content-Type': prod.content_type}
+        headers = {'Content-Type': prod.content_type,
+                   'ETag': submission.source_content.checksum}
         return prod.stream, status.OK, headers
->>>>>>> c4bd19a9
 
 
 def compilation_log(params, session: Session, submission_id: int, token: str,
