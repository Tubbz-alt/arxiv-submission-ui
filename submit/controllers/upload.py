"""
Controllers for upload-related requests.

Things that still need to be done:

- Display error alerts from the file management service.
- Show warnings/errors for individual files in the table. We may need to
  extend the flashing mechanism to "flash" data to the next page (without
  displaying it as a notification to the user).

"""

from typing import Tuple, Dict, Any, Optional

from werkzeug import MultiDict
from werkzeug.exceptions import InternalServerError, BadRequest,\
    MethodNotAllowed
from werkzeug.datastructures import FileStorage

from wtforms import BooleanField, widgets, validators, HiddenField, FileField
from flask import url_for, Markup

from arxiv import status
from arxiv.submission import save
from arxiv.base import logging, alerts
from arxiv.forms import csrf
from arxiv.submission.domain import Submission, User, Client
from arxiv.submission.domain.event import SetUploadPackage
from arxiv.submission.exceptions import InvalidStack, SaveError
from arxiv.users.domain import Session
from . import util
from ..util import load_submission
from ..services import filemanager
from ..domain import UploadStatus, SubmissionStage

logger = logging.getLogger(__name__)

Response = Tuple[Dict[str, Any], int, Dict[str, Any]]  # pylint: disable=C0103

PLEASE_CONTACT_SUPPORT = Markup(
    'If you continue to experience problems, please contact'
    ' <a href="mailto:help@arxiv.org"> arXiv support</a>.'
)


def upload_files(method: str, params: MultiDict, files: MultiDict,
                 session: Session, submission_id: int, token: str) -> Response:
    """
    Handle a file upload request.

    GET requests are treated as a request for information about the current
    state of the submission upload.

    POST requests are treated either as package upload or a request to replace
    a file. If a submission upload workspace does not already exist, the upload
    is treated as the former.

    Parameters
    ----------
    method : str
        ``GET`` or ``POST``
    params : :class:`MultiDict`
        The form data from the request.
    files : :class:`MultiDict`
        File data in the multipart request. Values should be
        :class:`FileStorage` instances.
    session : :class:`Session`
        The authenticated session for the request.
    submission_id : int
        The identifier of the submission for which the upload is being made.
    token : str
        The original (encrypted) auth token on the request. Used to perform
        subrequests to the file management service.

    Returns
    -------
    dict
        Response data, to render in template.
    int
        HTTP status code. This should be ``200`` or ``303``, unless something
        goes wrong.
    dict
        Extra headers to add/update on the response. This should include
        the `Location` header for use in the 303 redirect response, if
        applicable.

    """
    logger.debug('%s upload request for submission %i', method, submission_id)
    submission = load_submission(submission_id)
    logger.debug('Loaded submission with ID %i', submission.submission_id)

    filemanager.set_auth_token(token)
    if method == 'GET':
        return _get_upload(params, session, submission)

    # User is attempting an upload of some kind.
    elif method == 'POST':
        return _post_upload(params, files, session, submission)
    raise MethodNotAllowed('Nope')


def delete_all(method: str, params: MultiDict, session: Session,
               submission_id: int, token: str) -> Response:
    """
    Handle a request to delete all files in the workspace.

    Parameters
    ----------
    method : str
        ``GET`` or ``POST``
    params : :class:`MultiDict`
        The query or form data from the request.
    session : :class:`Session`
        The authenticated session for the request.
    submission_id : int
        The identifier of the submission for which the deletion is being made.
    token : str
        The original (encrypted) auth token on the request. Used to perform
        subrequests to the file management service.

    Returns
    -------
    dict
        Response data, to render in template.
    int
        HTTP status code. This should be ``200`` or ``303``, unless something
        goes wrong.
    dict
        Extra headers to add/update on the response. This should include
        the `Location` header for use in the 303 redirect response, if
        applicable.

    """
    logger.debug('%s delete all files with params %s', method, params)
    submission = load_submission(submission_id)
    upload_id = submission.source_content.identifier
    response_data = {
        'submission': submission,
        'submission_id': submission.submission_id,

    }
    filemanager.set_auth_token(token)
    if method == 'GET':
        form = DeleteAllFilesForm()
        response_data.update({'form': form})
        return response_data, status.HTTP_200_OK, {}
    elif method == 'POST':
        form = DeleteAllFilesForm(params)
        if form.validate() and form.confirmed.data:
            try:
                filemanager.delete_all(upload_id)
            except filemanager.RequestForbidden as e:
                alerts.flash_failure(Markup(
                    'There was a problem authorizing your request. Please try'
                    f' again. {PLEASE_CONTACT_SUPPORT}'
                ))
                logger.error('Encountered RequestForbidden: %s', e)
            except filemanager.BadRequest as e:
                alerts.flash_warning(Markup(
                    'Something odd happened when processing your request.'
                    f'{PLEASE_CONTACT_SUPPORT}'
                ))
                logger.error('Encountered BadRequest: %s', e)
            except filemanager.RequestFailed as e:
                alerts.flash_failure(Markup(
                    'There was a problem carrying out your request. Please try'
                    f' again. {PLEASE_CONTACT_SUPPORT}'
                ))
                logger.error('Encountered RequestFailed: %s', e)
            redirect = url_for('ui.file_upload', submission_id=submission_id)
            return {}, status.HTTP_303_SEE_OTHER, {'Location': redirect}
        response_data.update({'form': form})
        return response_data, status.HTTP_400_BAD_REQUEST, {}


def delete(method: str, params: MultiDict, session: Session,
           submission_id: int, token: str) -> Response:
    """
    Handle a request to delete a file.

    The file will only be deleted if a POST request is made that also contains
    the ``confirmed`` parameter.

    The process can be initiated with a GET request that contains the
    ``path`` (key) for the file to be deleted. For example, a button on
    the upload interface may link to the deletion route with the file path
    as a query parameter. This will generate a deletion confirmation form,
    which can be POSTed to complete the action.

    Parameters
    ----------
    method : str
        ``GET`` or ``POST``
    params : :class:`MultiDict`
        The query or form data from the request.
    session : :class:`Session`
        The authenticated session for the request.
    submission_id : int
        The identifier of the submission for which the deletion is being made.
    token : str
        The original (encrypted) auth token on the request. Used to perform
        subrequests to the file management service.

    Returns
    -------
    dict
        Response data, to render in template.
    int
        HTTP status code. This should be ``200`` or ``303``, unless something
        goes wrong.
    dict
        Extra headers to add/update on the response. This should include
        the `Location` header for use in the 303 redirect response, if
        applicable.
    """
    logger.debug('%s delete with params %s', method, params)
    submission = load_submission(submission_id)
    upload_id = submission.source_content.identifier
    response_data = {
        'submission': submission,
        'submission_id': submission.submission_id,

    }
    filemanager.set_auth_token(token)

    if method == 'GET':
        # The only thing that we want to get from the request params on a GET
        # request is the file path. This way there is no way for a GET request
        # to trigger actual deletion. The user must explicitly indicate via
        # a valid POST that the file should in fact be deleted.
        form = DeleteFileForm(MultiDict({'file_path': params['path']}))
        response_data.update({'form': form})
        return response_data, status.HTTP_200_OK, {}
    elif method == 'POST':
        form = DeleteFileForm(params)
        if form.validate() and form.confirmed.data:
            try:
                filemanager.delete_file(upload_id, form.file_path.data)
                alerts.flash_success(
                    f'File <code>{form.file_path.data}</code> was deleted'
                    ' successfully', title='Deleted file successfully',
                    safe=True
                )
            except filemanager.RequestForbidden as e:
                alerts.flash_failure(Markup(
                    'There was a problem authorizing your request. Please try'
                    f' again. {PLEASE_CONTACT_SUPPORT}'
                ))
                logger.error('Encountered RequestForbidden: %s', e)
            except filemanager.BadRequest as e:
                alerts.flash_warning(Markup(
                    'Something odd happened when processing your request.'
                    f'{PLEASE_CONTACT_SUPPORT}'
                ))
                logger.error('Encountered BadRequest: %s', e)
            except filemanager.RequestFailed as e:
                alerts.flash_failure(Markup(
                    'There was a problem carrying out your request. Please try'
                    f' again. {PLEASE_CONTACT_SUPPORT}'
                ))
                logger.error('Encountered RequestFailed: %s', e)
            redirect = url_for('ui.file_upload', submission_id=submission_id)
            return {}, status.HTTP_303_SEE_OTHER, {'Location': redirect}
        response_data.update({'form': form})
        return response_data, status.HTTP_400_BAD_REQUEST, {}


class UploadForm(csrf.CSRFForm):
    """Form for uploading files."""

    file = FileField('Choose a file...',
                     validators=[validators.DataRequired()])
    ancillary = BooleanField('Ancillary')


class DeleteFileForm(csrf.CSRFForm):
    """Form for deleting individual files."""

    file_path = HiddenField('File', validators=[validators.DataRequired()])
    confirmed = BooleanField('Confirmed',
                             validators=[validators.DataRequired()])


class DeleteAllFilesForm(csrf.CSRFForm):
    """Form for deleting all files in the workspace."""

    confirmed = BooleanField('Confirmed',
                             validators=[validators.DataRequired()])


def _update_submission(submission: Submission, upload_status: UploadStatus,
                       submitter: User, client: Optional[Client] = None) \
        -> Submission:
    """
    Update the :class:`.Submission` after an upload-related action.

    The submission is linked to the upload workspace via the
    :attr:`Submission.source_content` attribute. This is set using a
    :class:`SetUploadPackage` command. If the workspace identifier changes
    (e.g. on first upload), we want to execute :class:`SetUploadPackage` to
    make the association.

    Parameters
    ----------
    submission : :class:`Submission`
    upload_status : :class:`UploadStatus`
    submitter : :class:`User`
    client : :class:`Client` or None

    """
    existing_upload = getattr(submission.source_content, 'identifier', None)
    if existing_upload == upload_status.identifier:
        return submission

    try:
        submission, stack = save(  # pylint: disable=W0612
            SetUploadPackage(
                creator=submitter,
                identifier=upload_status.identifier,
                checksum=upload_status.checksum,
                size=upload_status.size,
            ),
            submission_id=submission.submission_id
        )
    except InvalidStack as e:   # TODO: get more specific
        raise BadRequest('Whoops') from e
    except SaveError as e:      # TODO: get more specific
        logger.error('Encountered SaveError while updating files for %i:'
                     ' %s', submission.submission_id, e)
        alerts.flash_failure(Markup(
            'There was a problem carrying out your request. Please try'
            f' again. {PLEASE_CONTACT_SUPPORT}'
        ))
        redirect = url_for('ui.file_upload',
                           submission_id=submission.submission_id)
        return {}, status.HTTP_303_SEE_OTHER, {'Location': redirect}
    return submission


def _get_upload(params: MultiDict, session: Session, submission: Submission) \
        -> Response:
    """
    Get the current state of the upload workspace, and prepare a response.

    Parameters
    ----------
    params : :class:`MultiDict`
        The query parameters from the request.
    session : :class:`Session`
        The authenticated session for the request.
    submission : :class:`Submission`
        The submission for which to retrieve upload workspace information.

    Returns
    -------
    dict
        Response data, to render in template.
    int
        HTTP status code.
    dict
        Extra headers to add/update on the response.

    """
    response_data = {
        'submission': submission,
        'submission_id': submission.submission_id,
        'status': None,
<<<<<<< HEAD

=======
        'form': UploadForm()
>>>>>>> 7ce8943f
    }
    if submission.source_content is None:
        # Nothing to show; should generate a blank-slate upload screen.
        return response_data, status.HTTP_200_OK, {}
    upload_id = submission.source_content.identifier
    status_data = alerts.get_hidden_alerts('status')
    logger.debug('Got status data from hidden alert: %s', status_data)
    if type(status_data) is dict and status_data['identifier'] == upload_id:
        upload_status = UploadStatus.from_dict(status_data)
    else:
        try:
            upload_status = filemanager.get_upload_status(upload_id)
        except filemanager.RequestFailed as e:
            # TODO: handle specific failure cases.
            logger.error('Encountered RequestFailed getting data for'
                         ' for %i: %s', submission.submission_id, e)
            raise InternalServerError('Whoops') from e
    response_data.update({'status': upload_status})
    return response_data, status.HTTP_200_OK, {}


def _post_new_upload(params: MultiDict, pointer: FileStorage, session: Session,
                     submission: Submission) -> Response:
    """
    Handle a POST request with a new upload package.

    This occurs in the case that there is not already an upload workspace
    associated with the submission. See the :attr:`Submission.source_content`
    attribute, which is set using :class:`SetUploadPackage`.

    Parameters
    ----------
    params : :class:`MultiDict`
        The form data from the request.
    pointer : :class:`FileStorage`
        The file upload stream.
    session : :class:`Session`
        The authenticated session for the request.
    submission : :class:`Submission`
        The submission for which the upload is being made.

    Returns
    -------
    dict
        Response data, to render in template.
    int
        HTTP status code. This should be ``303``, unless something goes wrong.
    dict
        Extra headers to add/update on the response. This should include
        the `Location` header for use in the 303 redirect response.

    """
    submitter, client = util.user_and_client_from_session(session)

    # Using a form object provides some extra assurance that this is a legit
    # request; provides CSRF goodies.
    params['file'] = pointer
    form = UploadForm(params)
    if not form.validate():
        raise BadRequest('Invalid upload request')

    try:
        upload_status = filemanager.upload_package(pointer)
        submission = _update_submission(submission, upload_status, submitter,
                                        client)
        alerts.flash_success(
            f'Unpacked {upload_status.file_count} files, weighing'
            f'{upload_status.size} bytes',
            title='Upload successful'
        )
        alerts.flash_hidden(upload_status.to_dict(), 'status')
    except filemanager.RequestFailed as e:
        alerts.flash_failure(Markup(
            'There was a problem carrying out your request. Please try'
            f' again. {PLEASE_CONTACT_SUPPORT}'
        ))
    redirect = url_for('ui.file_upload',
                       submission_id=submission.submission_id)
    return {}, status.HTTP_303_SEE_OTHER, {'Location': redirect}


def _post_new_file(params: MultiDict, pointer: FileStorage, session: Session,
                   submission: Submission) -> Response:
    """
    Handle a POST request with a new file to add to an existing upload package.

    This occurs in the case that there is already an upload workspace
    associated with the submission. See the :attr:`Submission.source_content`
    attribute, which is set using :class:`SetUploadPackage`.

    Parameters
    ----------
    params : :class:`MultiDict`
        The form data from the request.
    pointer : :class:`FileStorage`
        The file upload stream.
    session : :class:`Session`
        The authenticated session for the request.
    submission : :class:`Submission`
        The submission for which the upload is being made.

    Returns
    -------
    dict
        Response data, to render in template.
    int
        HTTP status code. This should be ``303``, unless something goes wrong.
    dict
        Extra headers to add/update on the response. This should include
        the `Location` header for use in the 303 redirect response.

    """
    submitter, client = util.user_and_client_from_session(session)
    upload_id = submission.source_content.identifier

    # Using a form object provides some extra assurance that this is a legit
    # request; provides CSRF goodies.
    params['file'] = pointer
    form = UploadForm(params)
    if not form.validate():
        logger.error('Invalid upload form: %s', form.errors)
        alerts.flash_failure(Markup(form.errors[0]))
        redirect = url_for('ui.file_upload',
                           submission_id=submission.submission_id)
        return {}, status.HTTP_303_SEE_OTHER, {'Location': redirect}

    print(form.data)
    ancillary = bool(form.ancillary.data)
    print(ancillary)
    try:
        upload_status = filemanager.add_file(upload_id, pointer,
                                             ancillary=ancillary)
        submission = _update_submission(submission, upload_status, submitter,
                                        client)
        alerts.flash_success(
            f'Upoaded {pointer.filename} successfully',
            title='Upload successful'
        )
        status_data = upload_status.to_dict()
        logger.debug('Stashing status data for next page: %s', status_data)
        alerts.flash_hidden(status_data, 'status')
    except filemanager.RequestFailed as e:
        alerts.flash_failure(Markup(
            'There was a problem carrying out your request. Please try'
            f' again. {PLEASE_CONTACT_SUPPORT}'
        ))

    redirect = url_for('ui.file_upload',
                       submission_id=submission.submission_id)
    return {}, status.HTTP_303_SEE_OTHER, {'Location': redirect}


def _post_upload(params: MultiDict, files: MultiDict, session: Session,
                 submission: Submission) -> Response:
    """
    Compose POST request handling for the file upload endpoint.

    See the :attr:`Submission.source_content` attribute, which is set using
    :class:`SetUploadPackage`.

    Parameters
    ----------
    params : :class:`MultiDict`
        The form data from the request.
    files : :class:`MultiDict`
        File data in the multipart request. Values should be
        :class:`FileStorage` instances.
    session : :class:`Session`
        The authenticated session for the request.
    submission : :class:`Submission`
        The submission for which the request is being made.

    Returns
    -------
    dict
        Response data, to render in template.
    int
        HTTP status code. This should be ``303``, unless something goes wrong.
    dict
        Extra headers to add/update on the response. This should include
        the `Location` header for use in the 303 redirect response.

    """
    logger.debug('POST upload with params %s and files %s', params, files)
    logger.debug('POST upload with submission %s', submission)
    try:    # Make sure that we have a file to work with.
        pointer = files['file']
    except KeyError as e:
        alerts.flash_failure(Markup('Please select a file to upload'))
        redirect = url_for('ui.file_upload',
                           submission_id=submission.submission_id)
        return {}, status.HTTP_303_SEE_OTHER, {'Location': redirect}

    if submission.source_content is None:   # New upload package.
        logger.debug('No existing source_content')
        return _post_new_upload(params, pointer, session, submission)
    logger.debug('Submission has source content')
    return _post_new_file(params, pointer, session, submission)<|MERGE_RESOLUTION|>--- conflicted
+++ resolved
@@ -365,11 +365,7 @@
         'submission': submission,
         'submission_id': submission.submission_id,
         'status': None,
-<<<<<<< HEAD
-
-=======
         'form': UploadForm()
->>>>>>> 7ce8943f
     }
     if submission.source_content is None:
         # Nothing to show; should generate a blank-slate upload screen.
