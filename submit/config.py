--- conflicted
+++ resolved
@@ -109,13 +109,10 @@
     ("help_endorse", "/help/endorsement", BASE_SERVER),
     ("help_replace", "/help/replace", BASE_SERVER),
     ("help_version", "/help/replace#versions", BASE_SERVER),
-<<<<<<< HEAD
     ("help_email", "/help/email-protection", BASE_SERVER),
-    ("help_author", "/help/prep#author", BASE_SERVER)
-=======
+    ("help_author", "/help/prep#author", BASE_SERVER),
     ("help_mistakes", "/help/faq/mistakes", BASE_SERVER),
     ("help_texprobs", "/help/faq/texprobs", BASE_SERVER)
->>>>>>> 4aaff179
 ]
 """
 URLs for external services, for use with :func:`flask.url_for`.
