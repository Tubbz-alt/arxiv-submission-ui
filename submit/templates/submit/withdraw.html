{%- extends "base/base.html" %}

{% import "submit/submit_macros.html" as submit_macros %}

{%- macro comments_preview(comments, withdrawal_reason) -%}
{{ comments }} Withdrawn: {{ withdrawal_reason}}
{% endmacro %}

{% block addl_head %}
 <link rel="stylesheet" href="{{ url_for('static', filename='css/submit.css')}}" />
 <script src="{{ url_for('static', filename='js/filewidget.js') }}"></script>
{% endblock addl_head %}

{% block content %}
<<<<<<< HEAD
  <h1 class="title">Withdraw Article</h1>
=======
  <h1 class="title">Request Article Withdrawal</h1>
  <h2 class="replacement subtitle is-size-5">arXiv:{{ submission.arxiv_id }}v{{ submission.version }} {{ submission.metadata.title }}</h2>
>>>>>>> f4d63391

  {% if require_confirmation and not confirmed %}
  <div class="notification is-info">
    <p>This preview shows the abstract page as it will be updated. Please
    check carefully to ensure that it is correct. You can continue to
    make changes until you are satisfied with the result.</p>
  </div>

  <div class="box">
    {{ macros.abs(
      submission.arxiv_id,
      submission.metadata.title,
      submission.metadata.authors_display,
      submission.metadata.abstract,
      submission.created,
      submission.primary_classification.category,
      comments = comments_preview(submission.metadata.comments, form.withdrawal_reason.data),
      msc_class = submission.metadata.msc_class,
      acm_class = submission.metadata.acm_class,
      journal_ref = submission.metadata.journal_ref,
      doi = submission.metadata.doi,
      report_num = submission.metadata.report_num,
      version = submission.version,
      submission_history = [],
      secondary_categories = submission.secondary_categories) }}
  </div>
  {% else %}
  <div class="message is-link">
    <div class="message-body">
      <p><span class="icon is-link"><i class="fa fa-info-circle"></i></span>A reason for withdrawing the article is required and will be <span class="has-text-weight-bold">publicly posted in the Comments field</span>. The reason should be specific. For example if there was an error, describe the error and what section of the paper the error appears in.</p>
    </div>
  </div>

  <p>Considerations for making a withdrawal request for an article:</p>
  <ol>
    <li>The paper cannot be completely removed. Previous versions will remain accessible.<br />See help pages on: <a href="{{ url_for('help_withdraw') }}">withdrawals</a>, <a href="{{ url_for('help_version') }}">versions</a> and <a href="{{ url_for('help_license') }}">licenses</a>.</li>
    <li>Inappropriate withdrawal requests will be denied.</li>
    <li>It is not appropriate to withdraw a paper because it is published or submitted to a journal. Instead you could submit a <a href="{{ url_for('ui.jref', submission_id=submission.submission_id) }}">journal-ref</a>.</li>
    <li>It is not appropriate to withdraw a paper because it is being updated. Instead you could submit a <a href="{{ url_for('ui.create_replacement', submission_id=submission.submission_id) }}">replacement</a>.</li>
    <li>You may modify the abstract field only if the comments field is inadequate for your explanation. Removing the abstract totally is inappropriate and will result in a denial of your withdrawal request.</li>
  </ol>
  {% endif %}

  <form method="POST" action="{{ url_for('ui.withdraw', submission_id=submission_id) }}">
    <div class="columns">
      <div class="column">
        {{ form.csrf_token }}
        {% with field = form.withdrawal_reason %}
        <div class="field">
          <div class="control">
            <label class="label" for="withdrawal_reason">{{ field.label.text }} (required) <a class="help-bubble" href="{{ url_for('help_withdraw') }}"><i class="fa fa-question-circle is-info"></i><div class="bubble-text">Specific reason for withdrawal will be placed in the Comments display for your article.</div></a></label>
            {% if field.errors %}
              <div class="help is-danger">
                {% for error in field.errors %}
                    {{ error }}
                {% endfor %}
              </div>
            {% endif %}
            {% if field.description %}
            <p class="help has-text-grey is-marginless">
              {{ field.description|safe }}
            </p>
            {% endif %}
            {% if field.errors %}
              {{ field(class="textarea is-danger")|safe }}
            {% else %}
              {{ field(class="textarea")|safe }}
            {% endif %}
          </div>
        </div>
        {% endwith %}

      </div>
      <div class="column" style="align-self: flex-end">
        <div class="message is-link">
        {% if require_confirmation and not confirmed %}
          <div class="message-header">
            <p><span class="icon"><i class="fa fa-info-circle"></i></span> Noticed a typo or odd character?</p>
          </div>
          <div class="message-body">
            <p>
              If the preview doesn't look right, correct it in the form field and use the "Edit" button to make changes.
            </p>
          </div>
        {% else %}
          <div class="message-body">
            <p>
              Articles that have been announced and made public cannot be
              completely removed. However, you may submit a withdrawal
              notification for your article. Previously published versions of this article will still be publicly available.
            </p>
          </div>
        {% endif %}
        </div>
      </div>
    </div>
    <div class="buttons submit-nav" role="navigation">
        <a href="{{ url_for('ui.manage_submissions') }}" name="cancel" class="button is-outlined" value="cancel" aria-label="Cancel">Cancel</a>
        {% if require_confirmation and not confirmed %}
        <button name="action" type="submit" class="button is-link is-outlined" value="submit" aria-label="Edit">Edit</button>
        <button name="confirmed" type="submit" class="button is-success" value="1" aria-label="Confirm and Submit">Confirm and Submit</button>
        {% else %}
        <button name="action" type="submit" class="button is-link" value="submit" aria-label="Preview">Preview Withdrawal Notice</button>
        {% endif %}
    </div>
  </form>

{% endblock content %}<|MERGE_RESOLUTION|>--- conflicted
+++ resolved
@@ -12,12 +12,8 @@
 {% endblock addl_head %}
 
 {% block content %}
-<<<<<<< HEAD
-  <h1 class="title">Withdraw Article</h1>
-=======
   <h1 class="title">Request Article Withdrawal</h1>
   <h2 class="replacement subtitle is-size-5">arXiv:{{ submission.arxiv_id }}v{{ submission.version }} {{ submission.metadata.title }}</h2>
->>>>>>> f4d63391
 
   {% if require_confirmation and not confirmed %}
   <div class="notification is-info">
