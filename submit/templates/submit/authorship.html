--- conflicted
+++ resolved
@@ -35,15 +35,9 @@
           {% endif %}
         </div>
       </div>
-<<<<<<< HEAD
-      {% if form.proxy.errors %}
-        {% for error in form.proxy.errors %}
-          <p class="help is-danger field-error">{{ error }}</p>
-=======
       {% if form.authorship.errors %}
         {% for error in form.authorship.errors %}
           <p class="help is-danger">{{ error }}</p>
->>>>>>> 1149832b
         {% endfor %}
       {% endif %}
       {% if form.authorship.errors %}</div>{% endif %}
@@ -58,17 +52,7 @@
       </div>
     </div>
   </div>
-<<<<<<< HEAD
-  {% if form.authorship.errors %}
-    {% for error in form.authorship.errors %}
-      <p class="help is-danger field-error">{{ error }}</p>
-    {% endfor %}
-  {% endif %}
-  {% if form.authorship.errors %}</div>{% endif %}
-
-=======
 </div>
->>>>>>> 1149832b
 
 {{ submit_macros.submit_nav(submission_id) }}
 </form>
