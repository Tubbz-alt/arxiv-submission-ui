--- conflicted
+++ resolved
@@ -418,17 +418,11 @@
         submission_id,
         request.environ['token']
     )
-<<<<<<< HEAD
-    response = send_file(data, mimetype=headers['Content-Type'])
-    response.headers['Content-Length'] = len(data)  # type: ignore
-    response.headers['Cache-Control'] = 'no-store'
-    print(response.headers)
-    return response
-=======
     rv = send_file(data, mimetype=headers['Content-Type'], cache_timeout=0)
     rv.set_etag(headers['ETag'])
+    rv.headers['Content-Length'] = len(data)  # type: ignore
+    rv.headers['Cache-Control'] = 'no-store'
     return rv
->>>>>>> 0377c50b
 
 
 @ui.route(path('compilation_log'), methods=["GET"])
@@ -441,15 +435,10 @@
          submission_id,
         request.environ['token']
     )
-<<<<<<< HEAD
-    response = send_file(data, mimetype=headers['Content-Type'])
-    response.headers['Cache-Control'] = 'no-store'
-    return response
-=======
     rv = send_file(data, mimetype=headers['Content-Type'], cache_timeout=0)
     rv.set_etag(headers['ETag'])
+    response.headers['Cache-Control'] = 'no-store'
     return rv
->>>>>>> 0377c50b
 
 
 @workflow_route(workflow.Metadata)
