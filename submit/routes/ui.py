--- conflicted
+++ resolved
@@ -59,16 +59,7 @@
 
 @blueprint.route('/<int:submission_id>/license', methods=['GET', 'POST'])
 def license(submission_id):
-<<<<<<< HEAD
     """Render step 3, select license."""
-    rendered = render_template(
-        "submit/license.html",
-        pagetitle='Select a License'
-    )
-    response = make_response(rendered, status.HTTP_200_OK)
-    return response
-=======
-    """Render step 3, select license. Foreshortened validation for testing."""
     response, code, headers = controllers.license(request.args, submission_id)
 
     if code == status.HTTP_200_OK:
@@ -81,7 +72,6 @@
         return response
     elif code == status.HTTP_303_SEE_OTHER:
         return redirect(headers['Location'], code=code)
->>>>>>> 101770e7
 
 
 @blueprint.route('/<int:submission_id>/policy', methods=['GET'])
