"""Provides routes for the submission user interface."""

from typing import Optional, Callable, Dict, List

from werkzeug import MultiDict
from werkzeug.exceptions import InternalServerError, BadRequest
from flask import Blueprint, make_response, redirect, request, \
                  render_template, url_for, Response, g, send_file, session
from http import HTTPStatus as status
from arxiv import taxonomy
from submit import controllers
from arxiv.users import auth
import arxiv.submission as events
from arxiv.submission.services.classic.exceptions import Unavailable
from arxiv.base import logging

from .auth import is_owner
from ..domain import workflow, Submission
from ..flow_control import flow_control, get_workflow
from .. import util

logger = logging.getLogger(__name__)

ui = Blueprint('ui', __name__, url_prefix='/')


def path(endpoint: Optional[str] = None) -> str:
    """Make a path pattern for a submission endpoint."""
    if endpoint is not None:
        return f'/<int:submission_id>/{endpoint}'
    return '/<int:submission_id>'


def workflow_route(stage: workflow.Stage, methods=["GET", "POST"]) -> Callable:
    """Register a UI route for a workflow stage."""
    def deco(func: Callable) -> Callable:
        kwargs = {'endpoint': stage.endpoint, 'methods': methods}
        return ui.route(path(stage.endpoint), **kwargs)(func)
    return deco


@ui.before_request
def load_submission() -> None:
    """Load the submission before the request is processed."""
    if request.view_args is None or 'submission_id' not in request.view_args:
        return
    submission_id = request.view_args['submission_id']
    try:
        request.submission, request.events = \
            util.load_submission(submission_id)
    except Unavailable as e:
        raise InternalServerError('Could not connect to database') from e
    # except Exception as e:
    #     logger.error('Encountered %s while loading %s', e, submission_id)
    #     request.submission = None
    #     request.events = None


@ui.context_processor
def inject_stage() -> Dict[str, Optional[workflow.Stage]]:
    """Inject the current stage into the template rendering context."""
    endpoint = request.url_rule.endpoint
    if '.' in endpoint:
        _, endpoint = endpoint.split('.', 1)
    try:
        stage = workflow.stage_from_endpoint(endpoint)
    except ValueError:
        stage = None

    def get_current_stage_for_submission(submission: Submission) -> str:
        """Get the endpoint of the current step for a submission."""
        return get_workflow(submission).current_stage.endpoint

    return {
        'this_stage': stage,
        'get_current_stage_for_submission': get_current_stage_for_submission
    }


@ui.context_processor
def inject_workflow() -> Dict[str, Optional[workflow.Workflow]]:
    """Inject the current workflow into the template rendering context."""
    if hasattr(request, 'submission'):
        return {'workflow': get_workflow(request.submission)}
    return {'workflow': None, 'get_workflow': get_workflow}


def handle(controller: Callable, template: str, title: str,
           submission_id: Optional[int] = None,
           get_params: bool = False, **kwargs) -> Response:
    """
    Generalized request handling pattern.

    Parameters
    ----------
    controller : callable
        A controller function with the signature ``(method: str, params:
        MultiDict, session: Session, submission_id: int, token: str) ->
        Tuple[dict, int, dict]``
    template : str
        HTML template to use in the response.
    title : str
        Page title, if not provided by controller.
    submission_id : int or None
    get_params : bool
        If True, GET parameters will be passed to the controller on GET
        requests. Default is False.
    kwargs : kwargs
        Passed as ``**kwargs`` to the controller.

    Returns
    -------
    :class:`.Response`

    """
    logger.debug('Handle call to controller %s with template %s, title %s,'
                 ' and ID %s', controller, template, title, submission_id)
    if request.method == 'GET' and get_params:
        request_data = MultiDict(request.args.items(multi=True))
    else:
        request_data = MultiDict(request.form.items(multi=True))

    context = {'pagetitle': title}
    try:
        data, code, headers = controller(request.method, request_data,
                                         request.session, submission_id,
                                         **kwargs)
    except (BadRequest, InternalServerError) as e:
        context.update(e.description)
        return make_response(render_template(template, **context), e.code)
    except Unavailable as e:
        raise InternalServerError('Could not connect to database') from e
    context.update(data)

    if code < 300:
        return make_response(render_template(template, **context), code)
    if 'Location' in headers:
        return redirect(headers['Location'], code=code)
    return Response(response=context, status=code, headers=headers)


@ui.route('/', methods=["GET"])
@auth.decorators.scoped(auth.scopes.CREATE_SUBMISSION)
def manage_submissions():
    """Display the submission management dashboard."""
    return handle(controllers.create.create, 'submit/manage_submissions.html',
                  'Manage submissions')


@ui.route('/', methods=["POST"])
@auth.decorators.scoped(auth.scopes.CREATE_SUBMISSION)
def create_submission():
    """Create a new submission."""
    return handle(controllers.create.create, 'submit/manage_submissions.html',
                  'Create a new submission')


@ui.route(path('delete'), methods=["GET", "POST"])
@auth.decorators.scoped(auth.scopes.DELETE_SUBMISSION, authorizer=is_owner)
def delete_submission(submission_id: int):
    """Delete, or roll a submission back to the last announced state."""
    return handle(controllers.delete.delete,
                  'submit/confirm_delete_submission.html',
                  'Delete submission or replacement', submission_id)


<<<<<<< HEAD
@ui.route(path('cancel/<string:request_id>'), methods=["GET", "POST"])
@auth.decorators.scoped(auth.scopes.EDIT_SUBMISSION, authorizer=is_owner)
def cancel_request(submission_id: int, request_id: str):
    """Cancel a pending request."""
    return handle(controllers.delete.cancel_request,
                  'submit/confirm_cancel_request.html', 'Cancel request',
                  submission_id, request_id=request_id)


@ui.route(path('replace'), methods=["POST"])
=======
@ui.route(path('replace'), methods=["GET", "POST"])
>>>>>>> f4d63391
@auth.decorators.scoped(auth.scopes.EDIT_SUBMISSION, authorizer=is_owner)
def create_replacement(submission_id: int):
    """Create a replacement submission."""
    return handle(controllers.create.replace, 'submit/replace.html',
                  'Create a new version (replacement)', submission_id)


@ui.route(path(), methods=["GET"])
@auth.decorators.scoped(auth.scopes.VIEW_SUBMISSION, authorizer=is_owner)
def submission_status(submission_id: int) -> Response:
    """Display the current state of the submission."""
    return handle(controllers.submission_status, 'submit/status.html',
                  'Submission status', submission_id)


# TODO: remove me!!
@ui.route(path('announce'), methods=["GET"])
@auth.decorators.scoped(auth.scopes.EDIT_SUBMISSION, authorizer=is_owner)
def announce(submission_id: int) -> Response:
    """WARNING WARNING WARNING this is for testing purposes only."""
    util.announce_submission(submission_id)
    target = url_for('ui.submission_status', submission_id=submission_id)
    return Response(response={}, status=status.SEE_OTHER,
                    headers={'Location': target})


# TODO: remove me!!
@ui.route(path('/place_on_hold'), methods=["GET"])
@auth.decorators.scoped(auth.scopes.EDIT_SUBMISSION, authorizer=is_owner)
def place_on_hold(submission_id: int) -> Response:
    """WARNING WARNING WARNING this is for testing purposes only."""
    util.place_on_hold(submission_id)
    target = url_for('ui.submission_status', submission_id=submission_id)
    return Response(response={}, status=status.SEE_OTHER,
                    headers={'Location': target})


# TODO: remove me!!
@ui.route(path('apply_cross'), methods=["GET"])
@auth.decorators.scoped(auth.scopes.EDIT_SUBMISSION, authorizer=is_owner)
def apply_cross(submission_id: int) -> Response:
    """WARNING WARNING WARNING this is for testing purposes only."""
    util.apply_cross(submission_id)
    target = url_for('ui.submission_status', submission_id=submission_id)
    return Response(response={}, status=status.SEE_OTHER,
                    headers={'Location': target})


# TODO: remove me!!
@ui.route(path('reject_cross'), methods=["GET"])
@auth.decorators.scoped(auth.scopes.EDIT_SUBMISSION, authorizer=is_owner)
def reject_cross(submission_id: int) -> Response:
    """WARNING WARNING WARNING this is for testing purposes only."""
    util.reject_cross(submission_id)
    target = url_for('ui.submission_status', submission_id=submission_id)
    return Response(response={}, status=status.SEE_OTHER,
                    headers={'Location': target})


# TODO: remove me!!
@ui.route(path('apply_withdrawal'), methods=["GET"])
@auth.decorators.scoped(auth.scopes.EDIT_SUBMISSION, authorizer=is_owner)
def apply_withdrawal(submission_id: int) -> Response:
    """WARNING WARNING WARNING this is for testing purposes only."""
    util.apply_withdrawal(submission_id)
    target = url_for('ui.submission_status', submission_id=submission_id)
    return Response(response={}, status=status.SEE_OTHER,
                    headers={'Location': target})


# TODO: remove me!!
@ui.route(path('reject_withdrawal'), methods=["GET"])
@auth.decorators.scoped(auth.scopes.EDIT_SUBMISSION, authorizer=is_owner)
def reject_withdrawal(submission_id: int) -> Response:
    """WARNING WARNING WARNING this is for testing purposes only."""
    util.reject_withdrawal(submission_id)
    target = url_for('ui.submission_status', submission_id=submission_id)
    return Response(response={}, status=status.SEE_OTHER,
                    headers={'Location': target})


@workflow_route(workflow.VerifyUser)
@auth.decorators.scoped(auth.scopes.EDIT_SUBMISSION, authorizer=is_owner)
@flow_control(workflow.VerifyUser)
def verify(submission_id: Optional[int] = None) -> Response:
    """Render the submit start page."""
    return handle(controllers.verify_user.verify, 'submit/verify_user.html',
                  'Verify User Information', submission_id)


@workflow_route(workflow.Authorship)
@auth.decorators.scoped(auth.scopes.EDIT_SUBMISSION, authorizer=is_owner)
@flow_control(workflow.Authorship)
def authorship(submission_id: int) -> Response:
    """Render step 2, authorship."""
    return handle(controllers.authorship.authorship, 'submit/authorship.html',
                  'Confirm Authorship', submission_id)


@workflow_route(workflow.License)
@auth.decorators.scoped(auth.scopes.EDIT_SUBMISSION, authorizer=is_owner)
@flow_control(workflow.License)
def license(submission_id: int) -> Response:
    """Render step 3, select license."""
    return handle(controllers.license.license, 'submit/license.html',
                  'Select a License', submission_id)


@workflow_route(workflow.Policy)
@auth.decorators.scoped(auth.scopes.EDIT_SUBMISSION, authorizer=is_owner)
@flow_control(workflow.Policy)
def policy(submission_id: int) -> Response:
    """Render step 4, policy agreement."""
    return handle(controllers.policy.policy, 'submit/policy.html',
                  'Acknowledge Policy Statement', submission_id)


@workflow_route(workflow.Classification)
@auth.decorators.scoped(auth.scopes.EDIT_SUBMISSION, authorizer=is_owner)
@flow_control(workflow.Classification)
def classification(submission_id: int) -> Response:
    """Render step 5, choose classification."""
    return handle(controllers.classification.classification,
                  'submit/classification.html',
                  'Choose a Primary Classification', submission_id)


@workflow_route(workflow.CrossList)
@auth.decorators.scoped(auth.scopes.EDIT_SUBMISSION, authorizer=is_owner)
@flow_control(workflow.CrossList)
def cross_list(submission_id: int) -> Response:
    """Render step 6, secondary classes."""
    return handle(controllers.classification.cross_list,
                  'submit/cross_list.html',
                  'Choose Cross-List Classifications', submission_id)


@workflow_route(workflow.FileUpload)
@auth.decorators.scoped(auth.scopes.EDIT_SUBMISSION, authorizer=is_owner)
@flow_control(workflow.FileUpload)
def file_upload(submission_id: int) -> Response:
    """Render step 7, file upload."""
    return handle(controllers.upload_files, 'submit/file_upload.html',
                  'Upload Files', submission_id, files=request.files,
                  token=request.environ['token'])


@ui.route(path('file_delete'), methods=["GET", "POST"])
@auth.decorators.scoped(auth.scopes.EDIT_SUBMISSION, authorizer=is_owner)
@flow_control(workflow.FileUpload)
def file_delete(submission_id: int) -> Response:
    """Provide the file deletion endpoint, part of the upload step."""
    return handle(controllers.delete_file, 'submit/confirm_delete.html',
                  'Delete File', submission_id, get_params=True,
                  token=request.environ['token'])


@ui.route(path('file_delete_all'), methods=["GET", "POST"])
@auth.decorators.scoped(auth.scopes.EDIT_SUBMISSION, authorizer=is_owner)
@flow_control(workflow.FileUpload)
def file_delete_all(submission_id: int) -> Response:
    """Provide endpoint to delete all files, part of the upload step."""
    return handle(controllers.delete_all_files,
                  'submit/confirm_delete_all.html',  'Delete All Files',
                  submission_id, get_params=True,
                  token=request.environ['token'])


@workflow_route(workflow.Process)
@auth.decorators.scoped(auth.scopes.EDIT_SUBMISSION, authorizer=is_owner)
@flow_control(workflow.Process)
def file_process(submission_id: int) -> Response:
    """Render step 8, file processing."""
    return handle(controllers.process.file_process, 'submit/file_process.html',
                  'Process Files', submission_id, get_params=True,
                  token=request.environ['token'])


@ui.route(path('preview'), methods=["GET"])
@auth.decorators.scoped(auth.scopes.VIEW_SUBMISSION, authorizer=is_owner)
def file_preview(submission_id: int) -> Response:
    data, code, headers = controllers.file_preview(
        MultiDict(request.args.items(multi=True)),
        request.session,
        submission_id,
        request.environ['token']
    )
    return send_file(data, mimetype=headers['Content-Type'])


@ui.route(path('compilation_log'), methods=["GET"])
@auth.decorators.scoped(auth.scopes.VIEW_SUBMISSION, authorizer=is_owner)
def compilation_log(submission_id: int) -> Response:
    data, code, headers = controllers.compilation_log(
        MultiDict(request.args.items(multi=True)),
        request.session,
        submission_id,
        request.environ['token']
    )
    return send_file(data, mimetype=headers['Content-Type'])


@workflow_route(workflow.Metadata)
@auth.decorators.scoped(auth.scopes.EDIT_SUBMISSION, authorizer=is_owner)
@flow_control(workflow.Metadata)
def add_metadata(submission_id: int) -> Response:
    """Render step 9, metadata."""
    return handle(controllers.metadata.metadata, 'submit/add_metadata.html',
                  'Add or Edit Metadata', submission_id)


@workflow_route(workflow.OptionalMetadata)
@auth.decorators.scoped(auth.scopes.EDIT_SUBMISSION, authorizer=is_owner)
@flow_control(workflow.OptionalMetadata)
def add_optional_metadata(submission_id: int) -> Response:
    """Render step 9, metadata."""
    return handle(controllers.metadata.optional,
                  'submit/add_optional_metadata.html',
                  'Add or Edit Metadata', submission_id)


@workflow_route(workflow.FinalPreview)
@auth.decorators.scoped(auth.scopes.EDIT_SUBMISSION, authorizer=is_owner)
@flow_control(workflow.FinalPreview)
def final_preview(submission_id: int) -> Response:
    """Render step 10, preview."""
    return handle(controllers.final.finalize, 'submit/final_preview.html',
                  'Preview and Approve', submission_id)


@workflow_route(workflow.Confirm, methods=["GET"])
@auth.decorators.scoped(auth.scopes.EDIT_SUBMISSION, authorizer=is_owner)
@flow_control(workflow.Confirm)
def confirmation(submission_id: int) -> Response:
    """Render the final confirmation page."""
    rendered = render_template("submit/confirm_submit.html",
                               pagetitle='Submission Confirmed')
    return make_response(rendered, status.OK)

# Other workflows.


@ui.route(path('jref'), methods=["GET", "POST"])
@auth.decorators.scoped(auth.scopes.EDIT_SUBMISSION, authorizer=is_owner)
def jref(submission_id: Optional[int] = None) -> Response:
    """Render the JREF submission page."""
    return handle(controllers.jref.jref, 'submit/jref.html',
                  'Add journal reference', submission_id)


@ui.route(path('withdraw'), methods=["GET", "POST"])
@auth.decorators.scoped(auth.scopes.EDIT_SUBMISSION, authorizer=is_owner)
def withdraw(submission_id: Optional[int] = None) -> Response:
    """Render the withdrawal request page."""
    return handle(controllers.withdraw.request_withdrawal,
                  'submit/withdraw.html', 'Request withdrawal', submission_id)


@ui.route(path('request_cross'), methods=["GET", "POST"])
@auth.decorators.scoped(auth.scopes.EDIT_SUBMISSION, authorizer=is_owner)
def request_cross(submission_id: Optional[int] = None) -> Response:
    """Render the cross-list request page."""
    return handle(controllers.cross.request_cross,
                  'submit/request_cross_list.html', 'Request cross-list',
                  submission_id)


@ui.app_template_filter()
def endorsetype(endorsements: List[str]) -> str:
    """
    Transmit endorsement status to template for message filtering.

    Parameters
    ----------
    endorsements : list
        The list of categories (str IDs) for which the user is endorsed.

    Returns
    -------
    str
        For now.

    """
    if len(endorsements) == 0:
        return 'None'
    elif '*.*' in endorsements:
        return 'All'
    return 'Some'<|MERGE_RESOLUTION|>--- conflicted
+++ resolved
@@ -164,7 +164,6 @@
                   'Delete submission or replacement', submission_id)
 
 
-<<<<<<< HEAD
 @ui.route(path('cancel/<string:request_id>'), methods=["GET", "POST"])
 @auth.decorators.scoped(auth.scopes.EDIT_SUBMISSION, authorizer=is_owner)
 def cancel_request(submission_id: int, request_id: str):
@@ -175,9 +174,6 @@
 
 
 @ui.route(path('replace'), methods=["POST"])
-=======
-@ui.route(path('replace'), methods=["GET", "POST"])
->>>>>>> f4d63391
 @auth.decorators.scoped(auth.scopes.EDIT_SUBMISSION, authorizer=is_owner)
 def create_replacement(submission_id: int):
     """Create a replacement submission."""
