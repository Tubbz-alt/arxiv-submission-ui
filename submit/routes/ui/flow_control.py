"""Handles which UI route to proceeded in submission workflows."""

from http import HTTPStatus as status
from functools import wraps
from typing import Optional, Callable, Union, Dict, Tuple
from typing_extensions import Literal

from flask import request, redirect, url_for, session, make_response
from flask import Response as FResponse
from werkzeug import Response as WResponse
from werkzeug.exceptions import InternalServerError, BadRequest

from arxiv.base import alerts, logging
from arxiv.submission.domain import Submission

from submit.workflow import SubmissionWorkflow, ReplacementWorkflow
from submit.workflow.stages import Stage
from submit.workflow.processor import WorkflowProcessor

from submit.controllers.ui.util import Response as CResponse
from submit.util import load_submission


logger = logging.getLogger(__name__)

EXIT = 'ui.create_submission'

PREVIOUS = 'previous'
NEXT = 'next'
SAVE_EXIT = 'save_exit'


FlowDecision = Literal['SHOW_CONTROLLER_RESULT', 'REDIRECT_EXIT',
                       'REDIRECT_PREVIOUS', 'REDIRECT_NEXT',
                       'REDIRECT_PARENT_STAGE', 'REDIRECT_CONFIRMATION']


Response = Union[FResponse, WResponse]

# might need RESHOW_FORM
FlowAction = Literal['prevous','next','save_exit']
FlowResponse = Tuple[FlowAction, Response]

ControllerDesires = Literal['stage_success', 'stage_reshow', 'stage_current', 'stage_parent']
STAGE_SUCCESS: ControllerDesires = 'stage_success'
STAGE_RESHOW: ControllerDesires = 'stage_reshow'
STAGE_CURRENT: ControllerDesires = 'stage_current'
STAGE_PARENT: ControllerDesires = 'stage_parent'

def ready_for_next(response: CResponse) -> CResponse:
    """Mark the result from a controller being ready to move to the
    next stage"""
    response[0].update({'flow_control_from_controller': STAGE_SUCCESS})
    return response


def stay_on_this_stage(response: CResponse) -> CResponse:
    """Mark the result from a controller as should return to the same stage."""
    response[0].update({'flow_control_from_controller': STAGE_RESHOW})
    return response


def advance_to_current(response: CResponse) -> CResponse:
    """Mark the result from a controller as should return to the same stage."""
    response[0].update({'flow_control_from_controller': STAGE_CURRENT})
    return response


def return_to_parent_stage(response: CResponse) -> CResponse:
    """Mark the result from a controller as should return to the parent stage.
    Such as delete_file to the FileUpload stage."""
    response[0].update({'flow_control_from_controller': STAGE_PARENT})
    return response


def get_controllers_desire(data: Dict) -> Optional[ControllerDesires]:
    return data.get('flow_control_from_controller', None)

# PLAN:
# define obj to return 4 tuples
# use that in controllers
# in routes.ui.ui.handler,
# check for len(resp) == 4 and handle flow
# or
# len(resp) == 3 and do normal flask stuff./

    # We know: Method [GET, POST]
    #          action [ PREVIOUS, SAVE_EXIT, NEXT, NONE? ]
    #          response.status [ OK, SEE_OTHER, BAD_REQUEST ]

    # We can distinguish:   (Method, action, status)
    # Just get the form:       GET,  None,     OK
    # Reshow on form invalid:  POST, NEXT,     BAD_REQUEST
    # Saved and Next step:     POST, NEXT,     OK
    # Reshow form (cross add): POST, None,     OK
    # Save and exit:           POST, SAVE_EXIT, OK
    # Save and exit invalid:   POST, SAVE_EXIT, BAD_REQUEST
    # go back:                 POST, PREVIOUS, ANY


def endpoint_name() -> Optional[str]:
    """Get workflow compatable endpoint name from request"""
    if request.url_rule is None:
        return None
    endpoint = request.url_rule.endpoint
    if '.' in endpoint:
        _, endpoint = endpoint.split('.', 1)
    return str(endpoint)


def get_seen() -> Dict[str, bool]:
    """Get seen steps from user session."""
    # TODO Fix seen to handle mutlipe submissions at the same time
    return session.get('steps_seen', {})  # type: ignore   We know this is a dict.


def put_seen(seen: Dict[str, bool]) -> None:
    """Put the seen steps into the users session."""
    # TODO Fix seen to handle mutlipe submissions at the same time
    session['steps_seen'] = seen


def get_workflow(submission: Optional[Submission]) -> WorkflowProcessor:
    """Guesses the workflow based on the submission and its version."""
    if submission is not None and submission.version > 1:
        return WorkflowProcessor(ReplacementWorkflow, submission, get_seen())
    return WorkflowProcessor(SubmissionWorkflow, submission, get_seen())


def to_stage(stage: Optional[Stage], ident: str) -> Response:
    """Return a flask redirect to Stage."""
    if stage is None:
        return redirect(url_for('ui.create_submission'), code=status.SEE_OTHER)
    loc = url_for(f'ui.{stage.endpoint}', submission_id=ident)
    return redirect(loc, code=status.SEE_OTHER)


def to_previous(wfs: WorkflowProcessor, stage: Stage, ident: str) -> Response:
    """Return a flask redirect to the previous stage."""
    return to_stage(wfs.workflow.previous_stage(stage), ident)


def to_next(wfs: WorkflowProcessor, stage: Stage, ident: str) -> Response:
    """Return a flask redirect to the next stage."""
    if stage is None:
        return to_current(wfs, ident)
    else:
        return to_stage(wfs.next_stage(stage), ident)


def to_current(wfs: WorkflowProcessor, ident: str, flash: bool = True)\
   -> Response:
    """Return a flask redirect to the stage required by the workflow."""
    next_stage = wfs.current_stage()
    if flash and next_stage is not None:
        alerts.flash_warning(f'Please {next_stage.label} before proceeding.')
    return to_stage(next_stage, ident)


# TODO QUESTION: Can we just wrap the controller and not
# do the decorate flask route to wrap the controller?
# Answer: Not sure, @wraps saves the function name which might
# be done for debugging.


def flow_control(blueprint_this_stage: Optional[Stage] = None,
                 exit: str = EXIT) -> Callable:
    """Get a blueprint route decorator that wraps a controller to
    handle redirection to next/previous steps.


    Parameters
    ----------

    blueprint_this_stage :
    The mapping of the Stage to blueprint is in the Stage. So,
    usually, this will be None and the stage will be determined from
    the context by checking the submission and route. If passed, this
    will be used as the stage for controlling the flow of the wrapped
    controller. This will allow a auxilrary route to be used with a
    stage, ex delete_all_files route for the stage FileUpload.

    exit:
    Route to redirect to when user selectes exit action.

    """
    def route(controller: Callable) -> Callable:
        """Decorate blueprint route so that it wrapps the controller with
        workflow redirection."""        
        # controler gets 'updated' to look like wrapper but keeps
        # name and docstr
        # https://docs.python.org/2/library/functools.html#functools.wraps
        @wraps(controller)
        def wrapper(submission_id: str) -> Response:
            """Update the redirect to the next, previous, or exit page."""

<<<<<<< HEAD
            logger.debug('here in wrapper')
=======
>>>>>>> 3a6a5102
            action = request.form.get('action', None)
            submission, _ = load_submission(submission_id)
            workflow = request.workflow
            this_stage = blueprint_this_stage or \
                workflow.workflow[endpoint_name()]

            # convert classes, ints and strs to actual instances
            this_stage = workflow.workflow[this_stage]

            if workflow.is_complete() and not endpoint_name() == workflow.workflow.confirmation.endpoint:
                return to_stage(workflow.workflow.confirmation, submission_id)

            if not workflow.can_proceed_to(this_stage):
                return to_current(workflow, submission_id)

            # If the user selects "go back", we attempt to save their input
            # above. But if the input does not validate, we don't prevent them
            # from going to the previous step.
            try:
                data, code, headers, resp_fn = controller(submission_id)
                #WARNING: controllers do not update the submission in this scope
            except BadRequest:
                if action == PREVIOUS:
                    return to_previous(workflow, this_stage, submission_id)
                raise

            workflow.mark_seen(this_stage)
            put_seen(workflow.seen)

            last_stage = workflow.workflow.order[-1] == this_stage
            controller_action = get_controllers_desire(data)
            flow_desc = flow_decision(request.method, action, code,
                                      controller_action, last_stage)
            logger.debug(f'method: {request.method} action: {action}, code: {code}, '
                         f'controller action: {controller_action}, last_stage: {last_stage}')
            logger.debug(f'flow decisions is {flow_desc}')

            if flow_desc == 'REDIRECT_CONFIRMATION':
                return to_stage(workflow.workflow.confirmation, submission_id)
            if flow_desc == 'SHOW_CONTROLLER_RESULT':
                return resp_fn()
            if flow_desc == 'REDIRECT_EXIT':
                return redirect(url_for(exit), code=status.SEE_OTHER)
            if flow_desc == 'REDIRECT_NEXT':
                return to_next(workflow, this_stage, submission_id)
            if flow_desc == 'REDIRECT_PREVIOUS':
                return to_previous(workflow, this_stage, submission_id)
            if flow_desc == 'REDIRECT_PARENT_STAGE':
                return to_stage(this_stage, submission_id)
            else:
                raise ValueError(f'flow_desc must be of type FlowDecision but was {flow_desc}')

        return wrapper
    return route


def flow_decision(method: str,
                  user_action: Optional[str],
                  code: int,
                  controller_action: Optional[ControllerDesires],
                  last_stage: bool)\
                  -> FlowDecision:
    # For now with GET we do the same sort of things
    if method == 'GET' and controller_action == STAGE_CURRENT:
        return 'REDIRECT_NEXT'
    if (method == 'GET' and code == 200) or \
       (method == 'GET' and controller_action == STAGE_RESHOW):
        return 'SHOW_CONTROLLER_RESULT'
    if method == 'GET' and code != status.OK:
        return 'SHOW_CONTROLLER_RESULT'  # some sort of error?

    if method != 'POST':
        return 'SHOW_CONTROLLER_RESULT'  # Not sure, HEAD? PUT?

    #  after this point method must be POST
    if controller_action == STAGE_SUCCESS:
        if last_stage:
            return 'REDIRECT_CONFIRMATION'
        if user_action == NEXT:
            return 'REDIRECT_NEXT'
        if user_action == SAVE_EXIT:
            return 'REDIRECT_EXIT'
        if user_action == PREVIOUS:
            return 'REDIRECT_PREVIOUS'
        if user_action is None:  # like cross_list with action ADD?
            return 'SHOW_CONTROLLER_RESULT'

    if controller_action == STAGE_RESHOW:
        if user_action == NEXT:
            # Reshow the form to the due to form errors
            return 'SHOW_CONTROLLER_RESULT'
        if user_action == PREVIOUS:
            # User wants to go back but there are errors on the form
            # We ignore the errors and go back.  The user's form input
            # is probably lost.
            return 'REDIRECT_PREVIOUS'
        if user_action == SAVE_EXIT:
            return 'REDIRECT_EXIT'

    if controller_action == STAGE_PARENT:        
        # This is what we get from a sub-form like upload_delete.delete_file
        # on success. Redirect to parent stage.
        return 'REDIRECT_PARENT_STAGE'

    # These are the same as if the controller_action was STAGE_SUCCESS
    # Not sure if that is a good thing or a bad thing.
    if user_action == NEXT:
        return 'REDIRECT_NEXT'
    if user_action == SAVE_EXIT:
        return 'REDIRECT_EXIT'
    if user_action == PREVIOUS:
        return 'REDIRECT_PREVIOUS'
    # default to what?
    return 'SHOW_CONTROLLER_RESULT'


    # We know: Method [GET, POST]
    #          action [ PREVIOUS, SAVE_EXIT, NEXT, NONE? ]
    #          response.status [ OK, SEE_OTHER, BAD_REQUEST ]
    # We can distinguish:   (Method, action, status)        result             problem?
    # Just get the form:       GET,  None,     OK            show resp          no
    # Reshow on form invalid:  POST, NEXT,     BAD_REQUEST   show resp          YES: need to get rid of bad_request
    # Saved and Next step:     POST, NEXT,     OK            redirect           no
    # Reshow form (cross add): POST, None,     OK            show resp          no
    # Save and exit:           POST, SAVE_EXIT, OK           redirect           no
    # Save and exit invalid:   POST, SAVE_EXIT, BAD_REQUEST  show form          Yes: need to get rid of bad_request
    # go back:                 POST, PREVIOUS, OK or BAD_R   redirect           Yes: need to get rid of bad_request<|MERGE_RESOLUTION|>--- conflicted
+++ resolved
@@ -193,11 +193,7 @@
         @wraps(controller)
         def wrapper(submission_id: str) -> Response:
             """Update the redirect to the next, previous, or exit page."""
-
-<<<<<<< HEAD
-            logger.debug('here in wrapper')
-=======
->>>>>>> 3a6a5102
+            
             action = request.form.get('action', None)
             submission, _ = load_submission(submission_id)
             workflow = request.workflow
