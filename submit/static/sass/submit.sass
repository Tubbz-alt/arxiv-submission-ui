.submit-nav
  margin-top: 2em

.form-margin
  margin: .4em 0

/* overrides for this form only? may move to base */

.field:not(:last-child)
  margin-bottom: 1.25em

.label:not(:last-child)
  margin-bottom: .25em

.buttons .button:not(:last-child)
  margin-right: .75rem

<<<<<<< HEAD
/* Classes for responsive bubble-style progress bar */
=======
/* Classes for responsive bubble-style progress bar */

$bubblesize: 16px
$barsize: 16px
$dotcolor: #FFF
$complete: #0068ac
$incomplete: #ccc

ul.progressbar
  width: 100%
  display: flex
  > li
    text-align: center
    list-style: none
    position: relative
    margin-top: 1em
    width: 100%
    > a
      display: block
      color: #222
      line-height: 2em
      &:before
        content: ''
        display: block
        position: relative
        margin: 0 auto 4px
        background-color: $dotcolor
        width: $bubblesize
        height: $bubblesize
        text-align: center
        border: 5px solid $incomplete
        border-radius: 50%
      &:hover
        border-bottom: 1px solid transparent
        &:before
          border-width: 6px
          $background-color: $incomplete
          transform: scale(1.6)
          box-shadow: 0px 0px 2px 1px #999

    &:after
      content: ''
      height: $barsize
      width: 100%
      background-color: $incomplete
      position: absolute
      top: 0
      right: 50%
      z-index: -1

    &:first-child
      &:after
        display: none

    &.is-active
      > a
        &:before
          background-color: $dotcolor
          border-color: $complete
          border-width: 2px
          transform: scale(1.6)

    &.is-complete
      &:after
        background-color: $complete
      > a
        &:before
          background-color: $dotcolor
          border-color: $complete
>>>>>>> 4fe074a6
<|MERGE_RESOLUTION|>--- conflicted
+++ resolved
@@ -15,9 +15,6 @@
 .buttons .button:not(:last-child)
   margin-right: .75rem
 
-<<<<<<< HEAD
-/* Classes for responsive bubble-style progress bar */
-=======
 /* Classes for responsive bubble-style progress bar */
 
 $bubblesize: 16px
@@ -86,5 +83,4 @@
       > a
         &:before
           background-color: $dotcolor
-          border-color: $complete
->>>>>>> 4fe074a6
+          border-color: $complete