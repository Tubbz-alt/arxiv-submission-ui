--- conflicted
+++ resolved
@@ -256,16 +256,10 @@
                                         status.HTTP_303_SEE_OTHER
                                      ])
         return CompilationStatus(
-<<<<<<< HEAD
             source_id=upload_id,
             checksum=checksum,
             format=format,
             status=CompilationStatus.Statuses(data['status']['status'])
-=======
-            upload_id=upload_id,
-            task_id=task_id,
-            status=CompilationStatus.Status(data['status'])
->>>>>>> 181de1e7
         )
 
 
